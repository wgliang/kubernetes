<!DOCTYPE html>
<html lang="en">
<head>
<meta http-equiv="Content-Type" content="text/html; charset=UTF-8">
<meta name="generator" content="Asciidoctor 0.1.4">
<meta name="viewport" content="width=device-width, initial-scale=1.0">
<title>Top Level API Objects</title>
<style>
/* Asciidoctor default stylesheet | MIT License | http://asciidoctor.org */
article, aside, details, figcaption, figure, footer, header, hgroup, main, nav, section, summary { display: block; }
audio, canvas, video { display: inline-block; }
audio:not([controls]) { display: none; height: 0; }
[hidden] { display: none; }
html { background: #fff; color: #000; font-family: sans-serif; -ms-text-size-adjust: 100%; -webkit-text-size-adjust: 100%; }
body { margin: 0; }
a:focus { outline: thin dotted; }
a:active, a:hover { outline: 0; }
h1 { font-size: 2em; margin: 0.67em 0; }
abbr[title] { border-bottom: 1px dotted; }
b, strong { font-weight: bold; }
dfn { font-style: italic; }
hr { -moz-box-sizing: content-box; box-sizing: content-box; height: 0; }
mark { background: #ff0; color: #000; }
code, kbd, pre, samp { font-family: monospace, serif; font-size: 1em; }
pre { white-space: pre-wrap; }
q { quotes: "\201C" "\201D" "\2018" "\2019"; }
small { font-size: 80%; }
sub, sup { font-size: 75%; line-height: 0; position: relative; vertical-align: baseline; }
sup { top: -0.5em; }
sub { bottom: -0.25em; }
img { border: 0; }
svg:not(:root) { overflow: hidden; }
figure { margin: 0; }
fieldset { border: 1px solid #c0c0c0; margin: 0 2px; padding: 0.35em 0.625em 0.75em; }
legend { border: 0; padding: 0; }
button, input, select, textarea { font-family: inherit; font-size: 100%; margin: 0; }
button, input { line-height: normal; }
button, select { text-transform: none; }
button, html input[type="button"], input[type="reset"], input[type="submit"] { -webkit-appearance: button; cursor: pointer; }
button[disabled], html input[disabled] { cursor: default; }
input[type="checkbox"], input[type="radio"] { box-sizing: border-box; padding: 0; }
input[type="search"] { -webkit-appearance: textfield; -moz-box-sizing: content-box; -webkit-box-sizing: content-box; box-sizing: content-box; }
input[type="search"]::-webkit-search-cancel-button, input[type="search"]::-webkit-search-decoration { -webkit-appearance: none; }
button::-moz-focus-inner, input::-moz-focus-inner { border: 0; padding: 0; }
textarea { overflow: auto; vertical-align: top; }
table { border-collapse: collapse; border-spacing: 0; }
*, *:before, *:after { -moz-box-sizing: border-box; -webkit-box-sizing: border-box; box-sizing: border-box; }
html, body { font-size: 100%; }
body { background: white; color: #222222; padding: 0; margin: 0; font-family: "Helvetica Neue", "Helvetica", Helvetica, Arial, sans-serif; font-weight: normal; font-style: normal; line-height: 1; position: relative; cursor: auto; }
a:hover { cursor: pointer; }
a:focus { outline: none; }
img, object, embed { max-width: 100%; height: auto; }
object, embed { height: 100%; }
img { -ms-interpolation-mode: bicubic; }
#map_canvas img, #map_canvas embed, #map_canvas object, .map_canvas img, .map_canvas embed, .map_canvas object { max-width: none !important; }
.left { float: left !important; }
.right { float: right !important; }
.text-left { text-align: left !important; }
.text-right { text-align: right !important; }
.text-center { text-align: center !important; }
.text-justify { text-align: justify !important; }
.hide { display: none; }
.antialiased, body { -webkit-font-smoothing: antialiased; }
img { display: inline-block; vertical-align: middle; }
textarea { height: auto; min-height: 50px; }
select { width: 100%; }
p.lead, .paragraph.lead > p, #preamble > .sectionbody > .paragraph:first-of-type p { font-size: 1.21875em; line-height: 1.6; }
.subheader, #content #toctitle, .admonitionblock td.content > .title, .exampleblock > .title, .imageblock > .title, .videoblock > .title, .listingblock > .title, .literalblock > .title, .openblock > .title, .paragraph > .title, .quoteblock > .title, .sidebarblock > .title, .tableblock > .title, .verseblock > .title, .dlist > .title, .olist > .title, .ulist > .title, .qlist > .title, .hdlist > .title, .tableblock > caption { line-height: 1.4; color: #7a2518; font-weight: 300; margin-top: 0.2em; margin-bottom: 0.5em; }
div, dl, dt, dd, ul, ol, li, h1, h2, h3, #toctitle, .sidebarblock > .content > .title, h4, h5, h6, pre, form, p, blockquote, th, td { margin: 0; padding: 0; direction: ltr; }
a { color: #005498; text-decoration: underline; line-height: inherit; }
a:hover, a:focus { color: #00467f; }
a img { border: none; }
p { font-family: inherit; font-weight: normal; font-size: 1em; line-height: 1.6; margin-bottom: 1.25em; text-rendering: optimizeLegibility; }
p aside { font-size: 0.875em; line-height: 1.35; font-style: italic; }
h1, h2, h3, #toctitle, .sidebarblock > .content > .title, h4, h5, h6 { font-family: Georgia, "URW Bookman L", Helvetica, Arial, sans-serif; font-weight: normal; font-style: normal; color: #ba3925; text-rendering: optimizeLegibility; margin-top: 1em; margin-bottom: 0.5em; line-height: 1.2125em; }
h1 small, h2 small, h3 small, #toctitle small, .sidebarblock > .content > .title small, h4 small, h5 small, h6 small { font-size: 60%; color: #e99b8f; line-height: 0; }
h1 { font-size: 2.125em; }
h2 { font-size: 1.6875em; }
h3, #toctitle, .sidebarblock > .content > .title { font-size: 1.375em; }
h4 { font-size: 1.125em; }
h5 { font-size: 1.125em; }
h6 { font-size: 1em; }
hr { border: solid #dddddd; border-width: 1px 0 0; clear: both; margin: 1.25em 0 1.1875em; height: 0; }
em, i { font-style: italic; line-height: inherit; }
strong, b { font-weight: bold; line-height: inherit; }
small { font-size: 60%; line-height: inherit; }
code { font-family: Consolas, "Liberation Mono", Courier, monospace; font-weight: normal; color: #6d180b; }
ul, ol, dl { font-size: 1em; line-height: 1.6; margin-bottom: 1.25em; list-style-position: outside; font-family: inherit; }
ul, ol { margin-left: 1.5em; }
ul li ul, ul li ol { margin-left: 1.25em; margin-bottom: 0; font-size: 1em; }
ul.square li ul, ul.circle li ul, ul.disc li ul { list-style: inherit; }
ul.square { list-style-type: square; }
ul.circle { list-style-type: circle; }
ul.disc { list-style-type: disc; }
ul.no-bullet { list-style: none; }
ol li ul, ol li ol { margin-left: 1.25em; margin-bottom: 0; }
dl dt { margin-bottom: 0.3125em; font-weight: bold; }
dl dd { margin-bottom: 1.25em; }
abbr, acronym { text-transform: uppercase; font-size: 90%; color: #222222; border-bottom: 1px dotted #dddddd; cursor: help; }
abbr { text-transform: none; }
blockquote { margin: 0 0 1.25em; padding: 0.5625em 1.25em 0 1.1875em; border-left: 1px solid #dddddd; }
blockquote cite { display: block; font-size: inherit; color: #555555; }
blockquote cite:before { content: "\2014 \0020"; }
blockquote cite a, blockquote cite a:visited { color: #555555; }
blockquote, blockquote p { line-height: 1.6; color: #6f6f6f; }
.vcard { display: inline-block; margin: 0 0 1.25em 0; border: 1px solid #dddddd; padding: 0.625em 0.75em; }
.vcard li { margin: 0; display: block; }
.vcard .fn { font-weight: bold; font-size: 0.9375em; }
.vevent .summary { font-weight: bold; }
.vevent abbr { cursor: auto; text-decoration: none; font-weight: bold; border: none; padding: 0 0.0625em; }
@media only screen and (min-width: 768px) { h1, h2, h3, #toctitle, .sidebarblock > .content > .title, h4, h5, h6 { line-height: 1.4; }
  h1 { font-size: 2.75em; }
  h2 { font-size: 2.3125em; }
  h3, #toctitle, .sidebarblock > .content > .title { font-size: 1.6875em; }
  h4 { font-size: 1.4375em; } }
.print-only { display: none !important; }
@media print { * { background: transparent !important; color: #000 !important; box-shadow: none !important; text-shadow: none !important; }
  a, a:visited { text-decoration: underline; }
  a[href]:after { content: " (" attr(href) ")"; }
  abbr[title]:after { content: " (" attr(title) ")"; }
  .ir a:after, a[href^="javascript:"]:after, a[href^="#"]:after { content: ""; }
  pre, blockquote { border: 1px solid #999; page-break-inside: avoid; }
  thead { display: table-header-group; }
  tr, img { page-break-inside: avoid; }
  img { max-width: 100% !important; }
  @page { margin: 0.5cm; }
  p, h2, h3, #toctitle, .sidebarblock > .content > .title { orphans: 3; widows: 3; }
  h2, h3, #toctitle, .sidebarblock > .content > .title { page-break-after: avoid; }
  .hide-on-print { display: none !important; }
  .print-only { display: block !important; }
  .hide-for-print { display: none !important; }
  .show-for-print { display: inherit !important; } }
table { background: white; margin-bottom: 1.25em; border: solid 1px #dddddd; }
table thead, table tfoot { background: whitesmoke; font-weight: bold; }
table thead tr th, table thead tr td, table tfoot tr th, table tfoot tr td { padding: 0.5em 0.625em 0.625em; font-size: inherit; color: #222222; text-align: left; }
table tr th, table tr td { padding: 0.5625em 0.625em; font-size: inherit; color: #222222; }
table tr.even, table tr.alt, table tr:nth-of-type(even) { background: #f9f9f9; }
table thead tr th, table tfoot tr th, table tbody tr td, table tr td, table tfoot tr td { display: table-cell; line-height: 1.6; }
.clearfix:before, .clearfix:after, .float-group:before, .float-group:after { content: " "; display: table; }
.clearfix:after, .float-group:after { clear: both; }
*:not(pre) > code { font-size: 0.9375em; padding: 1px 3px 0; white-space: nowrap; background-color: #f2f2f2; border: 1px solid #cccccc; -webkit-border-radius: 4px; border-radius: 4px; text-shadow: none; }
pre, pre > code { line-height: 1.4; color: inherit; font-family: Consolas, "Liberation Mono", Courier, monospace; font-weight: normal; }
kbd.keyseq { color: #555555; }
kbd:not(.keyseq) { display: inline-block; color: #222222; font-size: 0.75em; line-height: 1.4; background-color: #F7F7F7; border: 1px solid #ccc; -webkit-border-radius: 3px; border-radius: 3px; -webkit-box-shadow: 0 1px 0 rgba(0, 0, 0, 0.2), 0 0 0 2px white inset; box-shadow: 0 1px 0 rgba(0, 0, 0, 0.2), 0 0 0 2px white inset; margin: -0.15em 0.15em 0 0.15em; padding: 0.2em 0.6em 0.2em 0.5em; vertical-align: middle; white-space: nowrap; }
kbd kbd:first-child { margin-left: 0; }
kbd kbd:last-child { margin-right: 0; }
.menuseq, .menu { color: #090909; }
p a > code:hover { color: #561309; }
#header, #content, #footnotes, #footer { width: 100%; margin-left: auto; margin-right: auto; margin-top: 0; margin-bottom: 0; max-width: 62.5em; *zoom: 1; position: relative; padding-left: 0.9375em; padding-right: 0.9375em; }
#header:before, #header:after, #content:before, #content:after, #footnotes:before, #footnotes:after, #footer:before, #footer:after { content: " "; display: table; }
#header:after, #content:after, #footnotes:after, #footer:after { clear: both; }
#header { margin-bottom: 2.5em; }
#header > h1 { color: black; font-weight: normal; border-bottom: 1px solid #dddddd; margin-bottom: -28px; padding-bottom: 32px; }
#header span { color: #6f6f6f; }
#header #revnumber { text-transform: capitalize; }
#header br { display: none; }
#header br + span { padding-left: 3px; }
#header br + span:before { content: "\2013 \0020"; }
#header br + span.author { padding-left: 0; }
#header br + span.author:before { content: ", "; }
#toc { border-bottom: 3px double #ebebeb; padding-bottom: 1.25em; }
#toc > ul { margin-left: 0.25em; }
#toc ul.sectlevel0 > li > a { font-style: italic; }
#toc ul.sectlevel0 ul.sectlevel1 { margin-left: 0; margin-top: 0.5em; margin-bottom: 0.5em; }
#toc ul { list-style-type: none; }
#toctitle { color: #7a2518; }
@media only screen and (min-width: 1280px) { body.toc2 { padding-left: 20em; }
  #toc.toc2 { position: fixed; width: 20em; left: 0; top: 0; border-right: 1px solid #ebebeb; border-bottom: 0; z-index: 1000; padding: 1em; height: 100%; overflow: auto; }
  #toc.toc2 #toctitle { margin-top: 0; }
  #toc.toc2 > ul { font-size: .95em; }
  #toc.toc2 ul ul { margin-left: 0; padding-left: 1.25em; }
  #toc.toc2 ul.sectlevel0 ul.sectlevel1 { padding-left: 0; margin-top: 0.5em; margin-bottom: 0.5em; }
  body.toc2.toc-right { padding-left: 0; padding-right: 20em; }
  body.toc2.toc-right #toc.toc2 { border-right: 0; border-left: 1px solid #ebebeb; left: auto; right: 0; } }
#content #toc { border-style: solid; border-width: 1px; border-color: #d9d9d9; margin-bottom: 1.25em; padding: 1.25em; background: #f2f2f2; border-width: 0; -webkit-border-radius: 4px; border-radius: 4px; }
#content #toc > :first-child { margin-top: 0; }
#content #toc > :last-child { margin-bottom: 0; }
#content #toc a { text-decoration: none; }
#content #toctitle { font-weight: bold; font-family: "Helvetica Neue", "Helvetica", Helvetica, Arial, sans-serif; font-size: 1em; padding-left: 0.125em; }
#footer { max-width: 100%; background-color: #222222; padding: 1.25em; }
#footer-text { color: #dddddd; line-height: 1.44; }
.sect1 { padding-bottom: 1.25em; }
.sect1 + .sect1 { border-top: 3px double #ebebeb; }
#content h1 > a.anchor, h2 > a.anchor, h3 > a.anchor, #toctitle > a.anchor, .sidebarblock > .content > .title > a.anchor, h4 > a.anchor, h5 > a.anchor, h6 > a.anchor { position: absolute; width: 1em; margin-left: -1em; display: block; text-decoration: none; visibility: hidden; text-align: center; font-weight: normal; }
#content h1 > a.anchor:before, h2 > a.anchor:before, h3 > a.anchor:before, #toctitle > a.anchor:before, .sidebarblock > .content > .title > a.anchor:before, h4 > a.anchor:before, h5 > a.anchor:before, h6 > a.anchor:before { content: '\00A7'; font-size: .85em; vertical-align: text-top; display: block; margin-top: 0.05em; }
#content h1:hover > a.anchor, #content h1 > a.anchor:hover, h2:hover > a.anchor, h2 > a.anchor:hover, h3:hover > a.anchor, #toctitle:hover > a.anchor, .sidebarblock > .content > .title:hover > a.anchor, h3 > a.anchor:hover, #toctitle > a.anchor:hover, .sidebarblock > .content > .title > a.anchor:hover, h4:hover > a.anchor, h4 > a.anchor:hover, h5:hover > a.anchor, h5 > a.anchor:hover, h6:hover > a.anchor, h6 > a.anchor:hover { visibility: visible; }
#content h1 > a.link, h2 > a.link, h3 > a.link, #toctitle > a.link, .sidebarblock > .content > .title > a.link, h4 > a.link, h5 > a.link, h6 > a.link { color: #ba3925; text-decoration: none; }
#content h1 > a.link:hover, h2 > a.link:hover, h3 > a.link:hover, #toctitle > a.link:hover, .sidebarblock > .content > .title > a.link:hover, h4 > a.link:hover, h5 > a.link:hover, h6 > a.link:hover { color: #a53221; }
.imageblock, .literalblock, .listingblock, .verseblock, .videoblock { margin-bottom: 1.25em; }
.admonitionblock td.content > .title, .exampleblock > .title, .imageblock > .title, .videoblock > .title, .listingblock > .title, .literalblock > .title, .openblock > .title, .paragraph > .title, .quoteblock > .title, .sidebarblock > .title, .tableblock > .title, .verseblock > .title, .dlist > .title, .olist > .title, .ulist > .title, .qlist > .title, .hdlist > .title { text-align: left; font-weight: bold; }
.tableblock > caption { text-align: left; font-weight: bold; white-space: nowrap; overflow: visible; max-width: 0; }
table.tableblock #preamble > .sectionbody > .paragraph:first-of-type p { font-size: inherit; }
.admonitionblock > table { border: 0; background: none; width: 100%; }
.admonitionblock > table td.icon { text-align: center; width: 80px; }
.admonitionblock > table td.icon img { max-width: none; }
.admonitionblock > table td.icon .title { font-weight: bold; text-transform: uppercase; }
.admonitionblock > table td.content { padding-left: 1.125em; padding-right: 1.25em; border-left: 1px solid #dddddd; color: #6f6f6f; }
.admonitionblock > table td.content > :last-child > :last-child { margin-bottom: 0; }
.exampleblock > .content { border-style: solid; border-width: 1px; border-color: #e6e6e6; margin-bottom: 1.25em; padding: 1.25em; background: white; -webkit-border-radius: 4px; border-radius: 4px; }
.exampleblock > .content > :first-child { margin-top: 0; }
.exampleblock > .content > :last-child { margin-bottom: 0; }
.exampleblock > .content h1, .exampleblock > .content h2, .exampleblock > .content h3, .exampleblock > .content #toctitle, .sidebarblock.exampleblock > .content > .title, .exampleblock > .content h4, .exampleblock > .content h5, .exampleblock > .content h6, .exampleblock > .content p { color: #333333; }
.exampleblock > .content h1, .exampleblock > .content h2, .exampleblock > .content h3, .exampleblock > .content #toctitle, .sidebarblock.exampleblock > .content > .title, .exampleblock > .content h4, .exampleblock > .content h5, .exampleblock > .content h6 { line-height: 1; margin-bottom: 0.625em; }
.exampleblock > .content h1.subheader, .exampleblock > .content h2.subheader, .exampleblock > .content h3.subheader, .exampleblock > .content .subheader#toctitle, .sidebarblock.exampleblock > .content > .subheader.title, .exampleblock > .content h4.subheader, .exampleblock > .content h5.subheader, .exampleblock > .content h6.subheader { line-height: 1.4; }
.exampleblock.result > .content { -webkit-box-shadow: 0 1px 8px #d9d9d9; box-shadow: 0 1px 8px #d9d9d9; }
.sidebarblock { border-style: solid; border-width: 1px; border-color: #d9d9d9; margin-bottom: 1.25em; padding: 1.25em; background: #f2f2f2; -webkit-border-radius: 4px; border-radius: 4px; }
.sidebarblock > :first-child { margin-top: 0; }
.sidebarblock > :last-child { margin-bottom: 0; }
.sidebarblock h1, .sidebarblock h2, .sidebarblock h3, .sidebarblock #toctitle, .sidebarblock > .content > .title, .sidebarblock h4, .sidebarblock h5, .sidebarblock h6, .sidebarblock p { color: #333333; }
.sidebarblock h1, .sidebarblock h2, .sidebarblock h3, .sidebarblock #toctitle, .sidebarblock > .content > .title, .sidebarblock h4, .sidebarblock h5, .sidebarblock h6 { line-height: 1; margin-bottom: 0.625em; }
.sidebarblock h1.subheader, .sidebarblock h2.subheader, .sidebarblock h3.subheader, .sidebarblock .subheader#toctitle, .sidebarblock > .content > .subheader.title, .sidebarblock h4.subheader, .sidebarblock h5.subheader, .sidebarblock h6.subheader { line-height: 1.4; }
.sidebarblock > .content > .title { color: #7a2518; margin-top: 0; line-height: 1.6; }
.exampleblock > .content > :last-child > :last-child, .exampleblock > .content .olist > ol > li:last-child > :last-child, .exampleblock > .content .ulist > ul > li:last-child > :last-child, .exampleblock > .content .qlist > ol > li:last-child > :last-child, .sidebarblock > .content > :last-child > :last-child, .sidebarblock > .content .olist > ol > li:last-child > :last-child, .sidebarblock > .content .ulist > ul > li:last-child > :last-child, .sidebarblock > .content .qlist > ol > li:last-child > :last-child { margin-bottom: 0; }
.literalblock > .content pre, .listingblock > .content pre { background: none; border-width: 1px 0; border-style: dotted; border-color: #bfbfbf; -webkit-border-radius: 4px; border-radius: 4px; padding: 0.75em 0.75em 0.5em 0.75em; word-wrap: break-word; }
.literalblock > .content pre.nowrap, .listingblock > .content pre.nowrap { overflow-x: auto; white-space: pre; word-wrap: normal; }
.literalblock > .content pre > code, .listingblock > .content pre > code { display: block; }
@media only screen { .literalblock > .content pre, .listingblock > .content pre { font-size: 0.8em; } }
@media only screen and (min-width: 768px) { .literalblock > .content pre, .listingblock > .content pre { font-size: 0.9em; } }
@media only screen and (min-width: 1280px) { .literalblock > .content pre, .listingblock > .content pre { font-size: 1em; } }
.listingblock > .content { position: relative; }
.listingblock:hover code[class*=" language-"]:before { text-transform: uppercase; font-size: 0.9em; color: #999; position: absolute; top: 0.375em; right: 0.375em; }
.listingblock:hover code.asciidoc:before { content: "asciidoc"; }
.listingblock:hover code.clojure:before { content: "clojure"; }
.listingblock:hover code.css:before { content: "css"; }
.listingblock:hover code.groovy:before { content: "groovy"; }
.listingblock:hover code.html:before { content: "html"; }
.listingblock:hover code.java:before { content: "java"; }
.listingblock:hover code.javascript:before { content: "javascript"; }
.listingblock:hover code.python:before { content: "python"; }
.listingblock:hover code.ruby:before { content: "ruby"; }
.listingblock:hover code.scss:before { content: "scss"; }
.listingblock:hover code.xml:before { content: "xml"; }
.listingblock:hover code.yaml:before { content: "yaml"; }
.listingblock.terminal pre .command:before { content: attr(data-prompt); padding-right: 0.5em; color: #999; }
.listingblock.terminal pre .command:not([data-prompt]):before { content: '$'; }
table.pyhltable { border: 0; margin-bottom: 0; }
table.pyhltable td { vertical-align: top; padding-top: 0; padding-bottom: 0; }
table.pyhltable td.code { padding-left: .75em; padding-right: 0; }
.highlight.pygments .lineno, table.pyhltable td:not(.code) { color: #999; padding-left: 0; padding-right: .5em; border-right: 1px solid #dddddd; }
.highlight.pygments .lineno { display: inline-block; margin-right: .25em; }
table.pyhltable .linenodiv { background-color: transparent !important; padding-right: 0 !important; }
.quoteblock { margin: 0 0 1.25em; padding: 0.5625em 1.25em 0 1.1875em; border-left: 1px solid #dddddd; }
.quoteblock blockquote { margin: 0 0 1.25em 0; padding: 0 0 0.5625em 0; border: 0; }
.quoteblock blockquote > .paragraph:last-child p { margin-bottom: 0; }
.quoteblock .attribution { margin-top: -.25em; padding-bottom: 0.5625em; font-size: inherit; color: #555555; }
.quoteblock .attribution br { display: none; }
.quoteblock .attribution cite { display: block; margin-bottom: 0.625em; }
table thead th, table tfoot th { font-weight: bold; }
table.tableblock.grid-all { border-collapse: separate; border-spacing: 1px; -webkit-border-radius: 4px; border-radius: 4px; border-top: 1px solid #dddddd; border-bottom: 1px solid #dddddd; }
table.tableblock.frame-topbot, table.tableblock.frame-none { border-left: 0; border-right: 0; }
table.tableblock.frame-sides, table.tableblock.frame-none { border-top: 0; border-bottom: 0; }
table.tableblock td .paragraph:last-child p, table.tableblock td > p:last-child { margin-bottom: 0; }
th.tableblock.halign-left, td.tableblock.halign-left { text-align: left; }
th.tableblock.halign-right, td.tableblock.halign-right { text-align: right; }
th.tableblock.halign-center, td.tableblock.halign-center { text-align: center; }
th.tableblock.valign-top, td.tableblock.valign-top { vertical-align: top; }
th.tableblock.valign-bottom, td.tableblock.valign-bottom { vertical-align: bottom; }
th.tableblock.valign-middle, td.tableblock.valign-middle { vertical-align: middle; }
p.tableblock.header { color: #222222; font-weight: bold; }
td > div.verse { white-space: pre; }
ol { margin-left: 1.75em; }
ul li ol { margin-left: 1.5em; }
dl dd { margin-left: 1.125em; }
dl dd:last-child, dl dd:last-child > :last-child { margin-bottom: 0; }
ol > li p, ul > li p, ul dd, ol dd, .olist .olist, .ulist .ulist, .ulist .olist, .olist .ulist { margin-bottom: 0.625em; }
ul.unstyled, ol.unnumbered, ul.checklist, ul.none { list-style-type: none; }
ul.unstyled, ol.unnumbered, ul.checklist { margin-left: 0.625em; }
ul.checklist li > p:first-child > i[class^="icon-check"]:first-child, ul.checklist li > p:first-child > input[type="checkbox"]:first-child { margin-right: 0.25em; }
ul.checklist li > p:first-child > input[type="checkbox"]:first-child { position: relative; top: 1px; }
ul.inline { margin: 0 auto 0.625em auto; margin-left: -1.375em; margin-right: 0; padding: 0; list-style: none; overflow: hidden; }
ul.inline > li { list-style: none; float: left; margin-left: 1.375em; display: block; }
ul.inline > li > * { display: block; }
.unstyled dl dt { font-weight: normal; font-style: normal; }
ol.arabic { list-style-type: decimal; }
ol.decimal { list-style-type: decimal-leading-zero; }
ol.loweralpha { list-style-type: lower-alpha; }
ol.upperalpha { list-style-type: upper-alpha; }
ol.lowerroman { list-style-type: lower-roman; }
ol.upperroman { list-style-type: upper-roman; }
ol.lowergreek { list-style-type: lower-greek; }
.hdlist > table, .colist > table { border: 0; background: none; }
.hdlist > table > tbody > tr, .colist > table > tbody > tr { background: none; }
td.hdlist1 { padding-right: .8em; font-weight: bold; }
td.hdlist1, td.hdlist2 { vertical-align: top; }
.literalblock + .colist, .listingblock + .colist { margin-top: -0.5em; }
.colist > table tr > td:first-of-type { padding: 0 .8em; line-height: 1; }
.colist > table tr > td:last-of-type { padding: 0.25em 0; }
.qanda > ol > li > p > em:only-child { color: #00467f; }
.thumb, .th { line-height: 0; display: inline-block; border: solid 4px white; -webkit-box-shadow: 0 0 0 1px #dddddd; box-shadow: 0 0 0 1px #dddddd; }
.imageblock.left, .imageblock[style*="float: left"] { margin: 0.25em 0.625em 1.25em 0; }
.imageblock.right, .imageblock[style*="float: right"] { margin: 0.25em 0 1.25em 0.625em; }
.imageblock > .title { margin-bottom: 0; }
.imageblock.thumb, .imageblock.th { border-width: 6px; }
.imageblock.thumb > .title, .imageblock.th > .title { padding: 0 0.125em; }
.image.left, .image.right { margin-top: 0.25em; margin-bottom: 0.25em; display: inline-block; line-height: 0; }
.image.left { margin-right: 0.625em; }
.image.right { margin-left: 0.625em; }
a.image { text-decoration: none; }
span.footnote, span.footnoteref { vertical-align: super; font-size: 0.875em; }
span.footnote a, span.footnoteref a { text-decoration: none; }
#footnotes { padding-top: 0.75em; padding-bottom: 0.75em; margin-bottom: 0.625em; }
#footnotes hr { width: 20%; min-width: 6.25em; margin: -.25em 0 .75em 0; border-width: 1px 0 0 0; }
#footnotes .footnote { padding: 0 0.375em; line-height: 1.3; font-size: 0.875em; margin-left: 1.2em; text-indent: -1.2em; margin-bottom: .2em; }
#footnotes .footnote a:first-of-type { font-weight: bold; text-decoration: none; }
#footnotes .footnote:last-of-type { margin-bottom: 0; }
#content #footnotes { margin-top: -0.625em; margin-bottom: 0; padding: 0.75em 0; }
.gist .file-data > table { border: none; background: #fff; width: 100%; margin-bottom: 0; }
.gist .file-data > table td.line-data { width: 99%; }
div.unbreakable { page-break-inside: avoid; }
.big { font-size: larger; }
.small { font-size: smaller; }
.underline { text-decoration: underline; }
.overline { text-decoration: overline; }
.line-through { text-decoration: line-through; }
.aqua { color: #00bfbf; }
.aqua-background { background-color: #00fafa; }
.black { color: black; }
.black-background { background-color: black; }
.blue { color: #0000bf; }
.blue-background { background-color: #0000fa; }
.fuchsia { color: #bf00bf; }
.fuchsia-background { background-color: #fa00fa; }
.gray { color: #606060; }
.gray-background { background-color: #7d7d7d; }
.green { color: #006000; }
.green-background { background-color: #007d00; }
.lime { color: #00bf00; }
.lime-background { background-color: #00fa00; }
.maroon { color: #600000; }
.maroon-background { background-color: #7d0000; }
.navy { color: #000060; }
.navy-background { background-color: #00007d; }
.olive { color: #606000; }
.olive-background { background-color: #7d7d00; }
.purple { color: #600060; }
.purple-background { background-color: #7d007d; }
.red { color: #bf0000; }
.red-background { background-color: #fa0000; }
.silver { color: #909090; }
.silver-background { background-color: #bcbcbc; }
.teal { color: #006060; }
.teal-background { background-color: #007d7d; }
.white { color: #bfbfbf; }
.white-background { background-color: #fafafa; }
.yellow { color: #bfbf00; }
.yellow-background { background-color: #fafa00; }
span.icon > [class^="icon-"], span.icon > [class*=" icon-"] { cursor: default; }
.admonitionblock td.icon [class^="icon-"]:before { font-size: 2.5em; text-shadow: 1px 1px 2px rgba(0, 0, 0, 0.5); cursor: default; }
.admonitionblock td.icon .icon-note:before { content: "\f05a"; color: #005498; color: #003f72; }
.admonitionblock td.icon .icon-tip:before { content: "\f0eb"; text-shadow: 1px 1px 2px rgba(155, 155, 0, 0.8); color: #111; }
.admonitionblock td.icon .icon-warning:before { content: "\f071"; color: #bf6900; }
.admonitionblock td.icon .icon-caution:before { content: "\f06d"; color: #bf3400; }
.admonitionblock td.icon .icon-important:before { content: "\f06a"; color: #bf0000; }
.conum { display: inline-block; color: white !important; background-color: #222222; -webkit-border-radius: 100px; border-radius: 100px; text-align: center; width: 20px; height: 20px; font-size: 12px; font-weight: bold; line-height: 20px; font-family: Arial, sans-serif; font-style: normal; position: relative; top: -2px; letter-spacing: -1px; }
.conum * { color: white !important; }
.conum + b { display: none; }
.conum:after { content: attr(data-value); }
.conum:not([data-value]):empty { display: none; }
.literalblock > .content > pre, .listingblock > .content > pre { -webkit-border-radius: 0; border-radius: 0; }

</style>
</head>
<body class="article">
<div id="header">
</div>
<div id="content">
<div class="sect1">
<h2 id="_top_level_api_objects">Top Level API Objects</h2>
<div class="sectionbody">
<div class="ulist">
<ul>
<li>
<p><a href="#_v1beta1_deployment">v1beta1.Deployment</a></p>
</li>
<li>
<p><a href="#_v1beta1_deploymentlist">v1beta1.DeploymentList</a></p>
</li>
<li>
<p><a href="#_v1beta1_deploymentrollback">v1beta1.DeploymentRollback</a></p>
</li>
<li>
<p><a href="#_v1beta1_horizontalpodautoscaler">v1beta1.HorizontalPodAutoscaler</a></p>
</li>
<li>
<p><a href="#_v1beta1_horizontalpodautoscalerlist">v1beta1.HorizontalPodAutoscalerList</a></p>
</li>
<li>
<p><a href="#_v1beta1_job">v1beta1.Job</a></p>
</li>
<li>
<p><a href="#_v1beta1_joblist">v1beta1.JobList</a></p>
</li>
<li>
<p><a href="#_v1beta1_scale">v1beta1.Scale</a></p>
</li>
<li>
<p><a href="#_v1beta1_thirdpartyresource">v1beta1.ThirdPartyResource</a></p>
</li>
<li>
<p><a href="#_v1beta1_thirdpartyresourcelist">v1beta1.ThirdPartyResourceList</a></p>
</li>
<li>
<p><a href="#_v1beta1_daemonsetlist">v1beta1.DaemonSetList</a></p>
</li>
<li>
<p><a href="#_v1beta1_daemonset">v1beta1.DaemonSet</a></p>
</li>
<li>
<p><a href="#_v1beta1_ingress">v1beta1.Ingress</a></p>
</li>
<li>
<p><a href="#_v1beta1_ingresslist">v1beta1.IngressList</a></p>
</li>
<li>
<p><a href="#_v1beta1_replicaset">v1beta1.ReplicaSet</a></p>
</li>
<li>
<p><a href="#_v1beta1_replicasetlist">v1beta1.ReplicaSetList</a></p>
</li>
</ul>
</div>
</div>
</div>
<div class="sect1">
<h2 id="_definitions">Definitions</h2>
<div class="sectionbody">
<div class="sect2">
<h3 id="_v1beta1_deploymentstatus">v1beta1.DeploymentStatus</h3>
<div class="paragraph">
<p>DeploymentStatus is the most recently observed status of the Deployment.</p>
</div>
<table class="tableblock frame-all grid-all" style="width:100%; ">
<colgroup>
<col style="width:20%;">
<col style="width:20%;">
<col style="width:20%;">
<col style="width:20%;">
<col style="width:20%;"> 
</colgroup>
<thead>
<tr>
<th class="tableblock halign-left valign-top">Name</th>
<th class="tableblock halign-left valign-top">Description</th>
<th class="tableblock halign-left valign-top">Required</th>
<th class="tableblock halign-left valign-top">Schema</th>
<th class="tableblock halign-left valign-top">Default</th>
</tr>
</thead>
<tbody>
<tr>
<td class="tableblock halign-left valign-top"><p class="tableblock">observedGeneration</p></td>
<td class="tableblock halign-left valign-top"><p class="tableblock">The generation observed by the deployment controller.</p></td>
<td class="tableblock halign-left valign-top"><p class="tableblock">false</p></td>
<td class="tableblock halign-left valign-top"><p class="tableblock">integer (int64)</p></td>
<td class="tableblock halign-left valign-top"></td>
</tr>
<tr>
<td class="tableblock halign-left valign-top"><p class="tableblock">replicas</p></td>
<td class="tableblock halign-left valign-top"><p class="tableblock">Total number of non-terminated pods targeted by this deployment (their labels match the selector).</p></td>
<td class="tableblock halign-left valign-top"><p class="tableblock">false</p></td>
<td class="tableblock halign-left valign-top"><p class="tableblock">integer (int32)</p></td>
<td class="tableblock halign-left valign-top"></td>
</tr>
<tr>
<td class="tableblock halign-left valign-top"><p class="tableblock">updatedReplicas</p></td>
<td class="tableblock halign-left valign-top"><p class="tableblock">Total number of non-terminated pods targeted by this deployment that have the desired template spec.</p></td>
<td class="tableblock halign-left valign-top"><p class="tableblock">false</p></td>
<td class="tableblock halign-left valign-top"><p class="tableblock">integer (int32)</p></td>
<td class="tableblock halign-left valign-top"></td>
</tr>
<tr>
<td class="tableblock halign-left valign-top"><p class="tableblock">availableReplicas</p></td>
<td class="tableblock halign-left valign-top"><p class="tableblock">Total number of available pods (ready for at least minReadySeconds) targeted by this deployment.</p></td>
<td class="tableblock halign-left valign-top"><p class="tableblock">false</p></td>
<td class="tableblock halign-left valign-top"><p class="tableblock">integer (int32)</p></td>
<td class="tableblock halign-left valign-top"></td>
</tr>
<tr>
<td class="tableblock halign-left valign-top"><p class="tableblock">unavailableReplicas</p></td>
<td class="tableblock halign-left valign-top"><p class="tableblock">Total number of unavailable pods targeted by this deployment.</p></td>
<td class="tableblock halign-left valign-top"><p class="tableblock">false</p></td>
<td class="tableblock halign-left valign-top"><p class="tableblock">integer (int32)</p></td>
<td class="tableblock halign-left valign-top"></td>
</tr>
</tbody>
</table>

</div>
<div class="sect2">
<h3 id="_v1beta1_daemonsetstatus">v1beta1.DaemonSetStatus</h3>
<div class="paragraph">
<p>DaemonSetStatus represents the current status of a daemon set.</p>
</div>
<table class="tableblock frame-all grid-all" style="width:100%; ">
<colgroup>
<col style="width:20%;">
<col style="width:20%;">
<col style="width:20%;">
<col style="width:20%;">
<col style="width:20%;"> 
</colgroup>
<thead>
<tr>
<th class="tableblock halign-left valign-top">Name</th>
<th class="tableblock halign-left valign-top">Description</th>
<th class="tableblock halign-left valign-top">Required</th>
<th class="tableblock halign-left valign-top">Schema</th>
<th class="tableblock halign-left valign-top">Default</th>
</tr>
</thead>
<tbody>
<tr>
<td class="tableblock halign-left valign-top"><p class="tableblock">currentNumberScheduled</p></td>
<td class="tableblock halign-left valign-top"><p class="tableblock">CurrentNumberScheduled is the number of nodes that are running at least 1 daemon pod and are supposed to run the daemon pod. More info: <a href="http://releases.k8s.io/release-1.3/docs/admin/daemons.md">http://releases.k8s.io/release-1.3/docs/admin/daemons.md</a></p></td>
<td class="tableblock halign-left valign-top"><p class="tableblock">true</p></td>
<td class="tableblock halign-left valign-top"><p class="tableblock">integer (int32)</p></td>
<td class="tableblock halign-left valign-top"></td>
</tr>
<tr>
<td class="tableblock halign-left valign-top"><p class="tableblock">numberMisscheduled</p></td>
<td class="tableblock halign-left valign-top"><p class="tableblock">NumberMisscheduled is the number of nodes that are running the daemon pod, but are not supposed to run the daemon pod. More info: <a href="http://releases.k8s.io/release-1.3/docs/admin/daemons.md">http://releases.k8s.io/release-1.3/docs/admin/daemons.md</a></p></td>
<td class="tableblock halign-left valign-top"><p class="tableblock">true</p></td>
<td class="tableblock halign-left valign-top"><p class="tableblock">integer (int32)</p></td>
<td class="tableblock halign-left valign-top"></td>
</tr>
<tr>
<td class="tableblock halign-left valign-top"><p class="tableblock">desiredNumberScheduled</p></td>
<td class="tableblock halign-left valign-top"><p class="tableblock">DesiredNumberScheduled is the total number of nodes that should be running the daemon pod (including nodes correctly running the daemon pod). More info: <a href="http://releases.k8s.io/release-1.3/docs/admin/daemons.md">http://releases.k8s.io/release-1.3/docs/admin/daemons.md</a></p></td>
<td class="tableblock halign-left valign-top"><p class="tableblock">true</p></td>
<td class="tableblock halign-left valign-top"><p class="tableblock">integer (int32)</p></td>
<td class="tableblock halign-left valign-top"></td>
</tr>
</tbody>
</table>

</div>
<div class="sect2">
<h3 id="_v1beta1_job">v1beta1.Job</h3>
<div class="paragraph">
<p>Job represents the configuration of a single job.</p>
</div>
<table class="tableblock frame-all grid-all" style="width:100%; ">
<colgroup>
<col style="width:20%;">
<col style="width:20%;">
<col style="width:20%;">
<col style="width:20%;">
<col style="width:20%;"> 
</colgroup>
<thead>
<tr>
<th class="tableblock halign-left valign-top">Name</th>
<th class="tableblock halign-left valign-top">Description</th>
<th class="tableblock halign-left valign-top">Required</th>
<th class="tableblock halign-left valign-top">Schema</th>
<th class="tableblock halign-left valign-top">Default</th>
</tr>
</thead>
<tbody>
<tr>
<td class="tableblock halign-left valign-top"><p class="tableblock">kind</p></td>
<td class="tableblock halign-left valign-top"><p class="tableblock">Kind is a string value representing the REST resource this object represents. Servers may infer this from the endpoint the client submits requests to. Cannot be updated. In CamelCase. More info: <a href="http://releases.k8s.io/release-1.3/docs/devel/api-conventions.md#types-kinds">http://releases.k8s.io/release-1.3/docs/devel/api-conventions.md#types-kinds</a></p></td>
<td class="tableblock halign-left valign-top"><p class="tableblock">false</p></td>
<td class="tableblock halign-left valign-top"><p class="tableblock">string</p></td>
<td class="tableblock halign-left valign-top"></td>
</tr>
<tr>
<td class="tableblock halign-left valign-top"><p class="tableblock">apiVersion</p></td>
<td class="tableblock halign-left valign-top"><p class="tableblock">APIVersion defines the versioned schema of this representation of an object. Servers should convert recognized schemas to the latest internal value, and may reject unrecognized values. More info: <a href="http://releases.k8s.io/release-1.3/docs/devel/api-conventions.md#resources">http://releases.k8s.io/release-1.3/docs/devel/api-conventions.md#resources</a></p></td>
<td class="tableblock halign-left valign-top"><p class="tableblock">false</p></td>
<td class="tableblock halign-left valign-top"><p class="tableblock">string</p></td>
<td class="tableblock halign-left valign-top"></td>
</tr>
<tr>
<td class="tableblock halign-left valign-top"><p class="tableblock">metadata</p></td>
<td class="tableblock halign-left valign-top"><p class="tableblock">Standard object&#8217;s metadata. More info: <a href="http://releases.k8s.io/release-1.3/docs/devel/api-conventions.md#metadata">http://releases.k8s.io/release-1.3/docs/devel/api-conventions.md#metadata</a></p></td>
<td class="tableblock halign-left valign-top"><p class="tableblock">false</p></td>
<td class="tableblock halign-left valign-top"><p class="tableblock"><a href="#_v1_objectmeta">v1.ObjectMeta</a></p></td>
<td class="tableblock halign-left valign-top"></td>
</tr>
<tr>
<td class="tableblock halign-left valign-top"><p class="tableblock">spec</p></td>
<td class="tableblock halign-left valign-top"><p class="tableblock">Spec is a structure defining the expected behavior of a job. More info: <a href="http://releases.k8s.io/release-1.3/docs/devel/api-conventions.md#spec-and-status">http://releases.k8s.io/release-1.3/docs/devel/api-conventions.md#spec-and-status</a></p></td>
<td class="tableblock halign-left valign-top"><p class="tableblock">false</p></td>
<td class="tableblock halign-left valign-top"><p class="tableblock"><a href="#_v1beta1_jobspec">v1beta1.JobSpec</a></p></td>
<td class="tableblock halign-left valign-top"></td>
</tr>
<tr>
<td class="tableblock halign-left valign-top"><p class="tableblock">status</p></td>
<td class="tableblock halign-left valign-top"><p class="tableblock">Status is a structure describing current status of a job. More info: <a href="http://releases.k8s.io/release-1.3/docs/devel/api-conventions.md#spec-and-status">http://releases.k8s.io/release-1.3/docs/devel/api-conventions.md#spec-and-status</a></p></td>
<td class="tableblock halign-left valign-top"><p class="tableblock">false</p></td>
<td class="tableblock halign-left valign-top"><p class="tableblock"><a href="#_v1beta1_jobstatus">v1beta1.JobStatus</a></p></td>
<td class="tableblock halign-left valign-top"></td>
</tr>
</tbody>
</table>

</div>
<div class="sect2">
<h3 id="_v1_preconditions">v1.Preconditions</h3>
<div class="paragraph">
<p>Preconditions must be fulfilled before an operation (update, delete, etc.) is carried out.</p>
</div>
<table class="tableblock frame-all grid-all" style="width:100%; ">
<colgroup>
<col style="width:20%;">
<col style="width:20%;">
<col style="width:20%;">
<col style="width:20%;">
<col style="width:20%;"> 
</colgroup>
<thead>
<tr>
<th class="tableblock halign-left valign-top">Name</th>
<th class="tableblock halign-left valign-top">Description</th>
<th class="tableblock halign-left valign-top">Required</th>
<th class="tableblock halign-left valign-top">Schema</th>
<th class="tableblock halign-left valign-top">Default</th>
</tr>
</thead>
<tbody>
<tr>
<td class="tableblock halign-left valign-top"><p class="tableblock">uid</p></td>
<td class="tableblock halign-left valign-top"><p class="tableblock">Specifies the target UID.</p></td>
<td class="tableblock halign-left valign-top"><p class="tableblock">false</p></td>
<td class="tableblock halign-left valign-top"><p class="tableblock"><a href="#_types_uid">types.UID</a></p></td>
<td class="tableblock halign-left valign-top"></td>
</tr>
</tbody>
</table>

</div>
<div class="sect2">
<h3 id="_v1_objectfieldselector">v1.ObjectFieldSelector</h3>
<div class="paragraph">
<p>ObjectFieldSelector selects an APIVersioned field of an object.</p>
</div>
<table class="tableblock frame-all grid-all" style="width:100%; ">
<colgroup>
<col style="width:20%;">
<col style="width:20%;">
<col style="width:20%;">
<col style="width:20%;">
<col style="width:20%;"> 
</colgroup>
<thead>
<tr>
<th class="tableblock halign-left valign-top">Name</th>
<th class="tableblock halign-left valign-top">Description</th>
<th class="tableblock halign-left valign-top">Required</th>
<th class="tableblock halign-left valign-top">Schema</th>
<th class="tableblock halign-left valign-top">Default</th>
</tr>
</thead>
<tbody>
<tr>
<td class="tableblock halign-left valign-top"><p class="tableblock">apiVersion</p></td>
<td class="tableblock halign-left valign-top"><p class="tableblock">Version of the schema the FieldPath is written in terms of, defaults to "v1".</p></td>
<td class="tableblock halign-left valign-top"><p class="tableblock">false</p></td>
<td class="tableblock halign-left valign-top"><p class="tableblock">string</p></td>
<td class="tableblock halign-left valign-top"></td>
</tr>
<tr>
<td class="tableblock halign-left valign-top"><p class="tableblock">fieldPath</p></td>
<td class="tableblock halign-left valign-top"><p class="tableblock">Path of the field to select in the specified API version.</p></td>
<td class="tableblock halign-left valign-top"><p class="tableblock">true</p></td>
<td class="tableblock halign-left valign-top"><p class="tableblock">string</p></td>
<td class="tableblock halign-left valign-top"></td>
</tr>
</tbody>
</table>

</div>
<div class="sect2">
<h3 id="_v1_selinuxoptions">v1.SELinuxOptions</h3>
<div class="paragraph">
<p>SELinuxOptions are the labels to be applied to the container</p>
</div>
<table class="tableblock frame-all grid-all" style="width:100%; ">
<colgroup>
<col style="width:20%;">
<col style="width:20%;">
<col style="width:20%;">
<col style="width:20%;">
<col style="width:20%;"> 
</colgroup>
<thead>
<tr>
<th class="tableblock halign-left valign-top">Name</th>
<th class="tableblock halign-left valign-top">Description</th>
<th class="tableblock halign-left valign-top">Required</th>
<th class="tableblock halign-left valign-top">Schema</th>
<th class="tableblock halign-left valign-top">Default</th>
</tr>
</thead>
<tbody>
<tr>
<td class="tableblock halign-left valign-top"><p class="tableblock">user</p></td>
<td class="tableblock halign-left valign-top"><p class="tableblock">User is a SELinux user label that applies to the container.</p></td>
<td class="tableblock halign-left valign-top"><p class="tableblock">false</p></td>
<td class="tableblock halign-left valign-top"><p class="tableblock">string</p></td>
<td class="tableblock halign-left valign-top"></td>
</tr>
<tr>
<td class="tableblock halign-left valign-top"><p class="tableblock">role</p></td>
<td class="tableblock halign-left valign-top"><p class="tableblock">Role is a SELinux role label that applies to the container.</p></td>
<td class="tableblock halign-left valign-top"><p class="tableblock">false</p></td>
<td class="tableblock halign-left valign-top"><p class="tableblock">string</p></td>
<td class="tableblock halign-left valign-top"></td>
</tr>
<tr>
<td class="tableblock halign-left valign-top"><p class="tableblock">type</p></td>
<td class="tableblock halign-left valign-top"><p class="tableblock">Type is a SELinux type label that applies to the container.</p></td>
<td class="tableblock halign-left valign-top"><p class="tableblock">false</p></td>
<td class="tableblock halign-left valign-top"><p class="tableblock">string</p></td>
<td class="tableblock halign-left valign-top"></td>
</tr>
<tr>
<td class="tableblock halign-left valign-top"><p class="tableblock">level</p></td>
<td class="tableblock halign-left valign-top"><p class="tableblock">Level is SELinux level label that applies to the container.</p></td>
<td class="tableblock halign-left valign-top"><p class="tableblock">false</p></td>
<td class="tableblock halign-left valign-top"><p class="tableblock">string</p></td>
<td class="tableblock halign-left valign-top"></td>
</tr>
</tbody>
</table>

</div>
<div class="sect2">
<h3 id="_v1_volumemount">v1.VolumeMount</h3>
<div class="paragraph">
<p>VolumeMount describes a mounting of a Volume within a container.</p>
</div>
<table class="tableblock frame-all grid-all" style="width:100%; ">
<colgroup>
<col style="width:20%;">
<col style="width:20%;">
<col style="width:20%;">
<col style="width:20%;">
<col style="width:20%;"> 
</colgroup>
<thead>
<tr>
<th class="tableblock halign-left valign-top">Name</th>
<th class="tableblock halign-left valign-top">Description</th>
<th class="tableblock halign-left valign-top">Required</th>
<th class="tableblock halign-left valign-top">Schema</th>
<th class="tableblock halign-left valign-top">Default</th>
</tr>
</thead>
<tbody>
<tr>
<td class="tableblock halign-left valign-top"><p class="tableblock">name</p></td>
<td class="tableblock halign-left valign-top"><p class="tableblock">This must match the Name of a Volume.</p></td>
<td class="tableblock halign-left valign-top"><p class="tableblock">true</p></td>
<td class="tableblock halign-left valign-top"><p class="tableblock">string</p></td>
<td class="tableblock halign-left valign-top"></td>
</tr>
<tr>
<td class="tableblock halign-left valign-top"><p class="tableblock">readOnly</p></td>
<td class="tableblock halign-left valign-top"><p class="tableblock">Mounted read-only if true, read-write otherwise (false or unspecified). Defaults to false.</p></td>
<td class="tableblock halign-left valign-top"><p class="tableblock">false</p></td>
<td class="tableblock halign-left valign-top"><p class="tableblock">boolean</p></td>
<td class="tableblock halign-left valign-top"><p class="tableblock">false</p></td>
</tr>
<tr>
<td class="tableblock halign-left valign-top"><p class="tableblock">mountPath</p></td>
<td class="tableblock halign-left valign-top"><p class="tableblock">Path within the container at which the volume should be mounted.  Must not contain <em>:</em>.</p></td>
<td class="tableblock halign-left valign-top"><p class="tableblock">true</p></td>
<td class="tableblock halign-left valign-top"><p class="tableblock">string</p></td>
<td class="tableblock halign-left valign-top"></td>
</tr>
<tr>
<td class="tableblock halign-left valign-top"><p class="tableblock">subPath</p></td>
<td class="tableblock halign-left valign-top"><p class="tableblock">Path within the volume from which the container&#8217;s volume should be mounted. Defaults to "" (volume&#8217;s root).</p></td>
<td class="tableblock halign-left valign-top"><p class="tableblock">false</p></td>
<td class="tableblock halign-left valign-top"><p class="tableblock">string</p></td>
<td class="tableblock halign-left valign-top"></td>
</tr>
</tbody>
</table>

</div>
<div class="sect2">
<h3 id="_v1beta1_ingressspec">v1beta1.IngressSpec</h3>
<div class="paragraph">
<p>IngressSpec describes the Ingress the user wishes to exist.</p>
</div>
<table class="tableblock frame-all grid-all" style="width:100%; ">
<colgroup>
<col style="width:20%;">
<col style="width:20%;">
<col style="width:20%;">
<col style="width:20%;">
<col style="width:20%;"> 
</colgroup>
<thead>
<tr>
<th class="tableblock halign-left valign-top">Name</th>
<th class="tableblock halign-left valign-top">Description</th>
<th class="tableblock halign-left valign-top">Required</th>
<th class="tableblock halign-left valign-top">Schema</th>
<th class="tableblock halign-left valign-top">Default</th>
</tr>
</thead>
<tbody>
<tr>
<td class="tableblock halign-left valign-top"><p class="tableblock">backend</p></td>
<td class="tableblock halign-left valign-top"><p class="tableblock">A default backend capable of servicing requests that don&#8217;t match any rule. At least one of <em>backend</em> or <em>rules</em> must be specified. This field is optional to allow the loadbalancer controller or defaulting logic to specify a global default.</p></td>
<td class="tableblock halign-left valign-top"><p class="tableblock">false</p></td>
<td class="tableblock halign-left valign-top"><p class="tableblock"><a href="#_v1beta1_ingressbackend">v1beta1.IngressBackend</a></p></td>
<td class="tableblock halign-left valign-top"></td>
</tr>
<tr>
<td class="tableblock halign-left valign-top"><p class="tableblock">tls</p></td>
<td class="tableblock halign-left valign-top"><p class="tableblock">TLS configuration. Currently the Ingress only supports a single TLS port, 443. If multiple members of this list specify different hosts, they will be multiplexed on the same port according to the hostname specified through the SNI TLS extension, if the ingress controller fulfilling the ingress supports SNI.</p></td>
<td class="tableblock halign-left valign-top"><p class="tableblock">false</p></td>
<td class="tableblock halign-left valign-top"><p class="tableblock"><a href="#_v1beta1_ingresstls">v1beta1.IngressTLS</a> array</p></td>
<td class="tableblock halign-left valign-top"></td>
</tr>
<tr>
<td class="tableblock halign-left valign-top"><p class="tableblock">rules</p></td>
<td class="tableblock halign-left valign-top"><p class="tableblock">A list of host rules used to configure the Ingress. If unspecified, or no rule matches, all traffic is sent to the default backend.</p></td>
<td class="tableblock halign-left valign-top"><p class="tableblock">false</p></td>
<td class="tableblock halign-left valign-top"><p class="tableblock"><a href="#_v1beta1_ingressrule">v1beta1.IngressRule</a> array</p></td>
<td class="tableblock halign-left valign-top"></td>
</tr>
</tbody>
</table>

</div>
<div class="sect2">
<h3 id="_v1beta1_ingressbackend">v1beta1.IngressBackend</h3>
<div class="paragraph">
<p>IngressBackend describes all endpoints for a given service and port.</p>
</div>
<table class="tableblock frame-all grid-all" style="width:100%; ">
<colgroup>
<col style="width:20%;">
<col style="width:20%;">
<col style="width:20%;">
<col style="width:20%;">
<col style="width:20%;"> 
</colgroup>
<thead>
<tr>
<th class="tableblock halign-left valign-top">Name</th>
<th class="tableblock halign-left valign-top">Description</th>
<th class="tableblock halign-left valign-top">Required</th>
<th class="tableblock halign-left valign-top">Schema</th>
<th class="tableblock halign-left valign-top">Default</th>
</tr>
</thead>
<tbody>
<tr>
<td class="tableblock halign-left valign-top"><p class="tableblock">serviceName</p></td>
<td class="tableblock halign-left valign-top"><p class="tableblock">Specifies the name of the referenced service.</p></td>
<td class="tableblock halign-left valign-top"><p class="tableblock">true</p></td>
<td class="tableblock halign-left valign-top"><p class="tableblock">string</p></td>
<td class="tableblock halign-left valign-top"></td>
</tr>
<tr>
<td class="tableblock halign-left valign-top"><p class="tableblock">servicePort</p></td>
<td class="tableblock halign-left valign-top"><p class="tableblock">Specifies the port of the referenced service.</p></td>
<td class="tableblock halign-left valign-top"><p class="tableblock">true</p></td>
<td class="tableblock halign-left valign-top"><p class="tableblock">string</p></td>
<td class="tableblock halign-left valign-top"></td>
</tr>
</tbody>
</table>

</div>
<div class="sect2">
<h3 id="_v1beta1_replicasetlist">v1beta1.ReplicaSetList</h3>
<div class="paragraph">
<p>ReplicaSetList is a collection of ReplicaSets.</p>
</div>
<table class="tableblock frame-all grid-all" style="width:100%; ">
<colgroup>
<col style="width:20%;">
<col style="width:20%;">
<col style="width:20%;">
<col style="width:20%;">
<col style="width:20%;"> 
</colgroup>
<thead>
<tr>
<th class="tableblock halign-left valign-top">Name</th>
<th class="tableblock halign-left valign-top">Description</th>
<th class="tableblock halign-left valign-top">Required</th>
<th class="tableblock halign-left valign-top">Schema</th>
<th class="tableblock halign-left valign-top">Default</th>
</tr>
</thead>
<tbody>
<tr>
<td class="tableblock halign-left valign-top"><p class="tableblock">kind</p></td>
<td class="tableblock halign-left valign-top"><p class="tableblock">Kind is a string value representing the REST resource this object represents. Servers may infer this from the endpoint the client submits requests to. Cannot be updated. In CamelCase. More info: <a href="http://releases.k8s.io/release-1.3/docs/devel/api-conventions.md#types-kinds">http://releases.k8s.io/release-1.3/docs/devel/api-conventions.md#types-kinds</a></p></td>
<td class="tableblock halign-left valign-top"><p class="tableblock">false</p></td>
<td class="tableblock halign-left valign-top"><p class="tableblock">string</p></td>
<td class="tableblock halign-left valign-top"></td>
</tr>
<tr>
<td class="tableblock halign-left valign-top"><p class="tableblock">apiVersion</p></td>
<td class="tableblock halign-left valign-top"><p class="tableblock">APIVersion defines the versioned schema of this representation of an object. Servers should convert recognized schemas to the latest internal value, and may reject unrecognized values. More info: <a href="http://releases.k8s.io/release-1.3/docs/devel/api-conventions.md#resources">http://releases.k8s.io/release-1.3/docs/devel/api-conventions.md#resources</a></p></td>
<td class="tableblock halign-left valign-top"><p class="tableblock">false</p></td>
<td class="tableblock halign-left valign-top"><p class="tableblock">string</p></td>
<td class="tableblock halign-left valign-top"></td>
</tr>
<tr>
<td class="tableblock halign-left valign-top"><p class="tableblock">metadata</p></td>
<td class="tableblock halign-left valign-top"><p class="tableblock">Standard list metadata. More info: <a href="http://releases.k8s.io/release-1.3/docs/devel/api-conventions.md#types-kinds">http://releases.k8s.io/release-1.3/docs/devel/api-conventions.md#types-kinds</a></p></td>
<td class="tableblock halign-left valign-top"><p class="tableblock">false</p></td>
<td class="tableblock halign-left valign-top"><p class="tableblock"><a href="#_unversioned_listmeta">unversioned.ListMeta</a></p></td>
<td class="tableblock halign-left valign-top"></td>
</tr>
<tr>
<td class="tableblock halign-left valign-top"><p class="tableblock">items</p></td>
<td class="tableblock halign-left valign-top"><p class="tableblock">List of ReplicaSets. More info: <a href="http://releases.k8s.io/release-1.3/docs/user-guide/replication-controller.md">http://releases.k8s.io/release-1.3/docs/user-guide/replication-controller.md</a></p></td>
<td class="tableblock halign-left valign-top"><p class="tableblock">true</p></td>
<td class="tableblock halign-left valign-top"><p class="tableblock"><a href="#_v1beta1_replicaset">v1beta1.ReplicaSet</a> array</p></td>
<td class="tableblock halign-left valign-top"></td>
</tr>
</tbody>
</table>

</div>
<div class="sect2">
<h3 id="_v1_cephfsvolumesource">v1.CephFSVolumeSource</h3>
<div class="paragraph">
<p>Represents a Ceph Filesystem mount that lasts the lifetime of a pod Cephfs volumes do not support ownership management or SELinux relabeling.</p>
</div>
<table class="tableblock frame-all grid-all" style="width:100%; ">
<colgroup>
<col style="width:20%;">
<col style="width:20%;">
<col style="width:20%;">
<col style="width:20%;">
<col style="width:20%;"> 
</colgroup>
<thead>
<tr>
<th class="tableblock halign-left valign-top">Name</th>
<th class="tableblock halign-left valign-top">Description</th>
<th class="tableblock halign-left valign-top">Required</th>
<th class="tableblock halign-left valign-top">Schema</th>
<th class="tableblock halign-left valign-top">Default</th>
</tr>
</thead>
<tbody>
<tr>
<td class="tableblock halign-left valign-top"><p class="tableblock">monitors</p></td>
<td class="tableblock halign-left valign-top"><p class="tableblock">Required: Monitors is a collection of Ceph monitors More info: <a href="http://releases.k8s.io/release-1.3/examples/cephfs/README.md#how-to-use-it">http://releases.k8s.io/release-1.3/examples/cephfs/README.md#how-to-use-it</a></p></td>
<td class="tableblock halign-left valign-top"><p class="tableblock">true</p></td>
<td class="tableblock halign-left valign-top"><p class="tableblock">string array</p></td>
<td class="tableblock halign-left valign-top"></td>
</tr>
<tr>
<td class="tableblock halign-left valign-top"><p class="tableblock">path</p></td>
<td class="tableblock halign-left valign-top"><p class="tableblock">Optional: Used as the mounted root, rather than the full Ceph tree, default is /</p></td>
<td class="tableblock halign-left valign-top"><p class="tableblock">false</p></td>
<td class="tableblock halign-left valign-top"><p class="tableblock">string</p></td>
<td class="tableblock halign-left valign-top"></td>
</tr>
<tr>
<td class="tableblock halign-left valign-top"><p class="tableblock">user</p></td>
<td class="tableblock halign-left valign-top"><p class="tableblock">Optional: User is the rados user name, default is admin More info: <a href="http://releases.k8s.io/release-1.3/examples/cephfs/README.md#how-to-use-it">http://releases.k8s.io/release-1.3/examples/cephfs/README.md#how-to-use-it</a></p></td>
<td class="tableblock halign-left valign-top"><p class="tableblock">false</p></td>
<td class="tableblock halign-left valign-top"><p class="tableblock">string</p></td>
<td class="tableblock halign-left valign-top"></td>
</tr>
<tr>
<td class="tableblock halign-left valign-top"><p class="tableblock">secretFile</p></td>
<td class="tableblock halign-left valign-top"><p class="tableblock">Optional: SecretFile is the path to key ring for User, default is /etc/ceph/user.secret More info: <a href="http://releases.k8s.io/release-1.3/examples/cephfs/README.md#how-to-use-it">http://releases.k8s.io/release-1.3/examples/cephfs/README.md#how-to-use-it</a></p></td>
<td class="tableblock halign-left valign-top"><p class="tableblock">false</p></td>
<td class="tableblock halign-left valign-top"><p class="tableblock">string</p></td>
<td class="tableblock halign-left valign-top"></td>
</tr>
<tr>
<td class="tableblock halign-left valign-top"><p class="tableblock">secretRef</p></td>
<td class="tableblock halign-left valign-top"><p class="tableblock">Optional: SecretRef is reference to the authentication secret for User, default is empty. More info: <a href="http://releases.k8s.io/release-1.3/examples/cephfs/README.md#how-to-use-it">http://releases.k8s.io/release-1.3/examples/cephfs/README.md#how-to-use-it</a></p></td>
<td class="tableblock halign-left valign-top"><p class="tableblock">false</p></td>
<td class="tableblock halign-left valign-top"><p class="tableblock"><a href="#_v1_localobjectreference">v1.LocalObjectReference</a></p></td>
<td class="tableblock halign-left valign-top"></td>
</tr>
<tr>
<td class="tableblock halign-left valign-top"><p class="tableblock">readOnly</p></td>
<td class="tableblock halign-left valign-top"><p class="tableblock">Optional: Defaults to false (read/write). ReadOnly here will force the ReadOnly setting in VolumeMounts. More info: <a href="http://releases.k8s.io/release-1.3/examples/cephfs/README.md#how-to-use-it">http://releases.k8s.io/release-1.3/examples/cephfs/README.md#how-to-use-it</a></p></td>
<td class="tableblock halign-left valign-top"><p class="tableblock">false</p></td>
<td class="tableblock halign-left valign-top"><p class="tableblock">boolean</p></td>
<td class="tableblock halign-left valign-top"><p class="tableblock">false</p></td>
</tr>
</tbody>
</table>

</div>
<div class="sect2">
<h3 id="_v1beta1_ingressstatus">v1beta1.IngressStatus</h3>
<div class="paragraph">
<p>IngressStatus describe the current state of the Ingress.</p>
</div>
<table class="tableblock frame-all grid-all" style="width:100%; ">
<colgroup>
<col style="width:20%;">
<col style="width:20%;">
<col style="width:20%;">
<col style="width:20%;">
<col style="width:20%;"> 
</colgroup>
<thead>
<tr>
<th class="tableblock halign-left valign-top">Name</th>
<th class="tableblock halign-left valign-top">Description</th>
<th class="tableblock halign-left valign-top">Required</th>
<th class="tableblock halign-left valign-top">Schema</th>
<th class="tableblock halign-left valign-top">Default</th>
</tr>
</thead>
<tbody>
<tr>
<td class="tableblock halign-left valign-top"><p class="tableblock">loadBalancer</p></td>
<td class="tableblock halign-left valign-top"><p class="tableblock">LoadBalancer contains the current status of the load-balancer.</p></td>
<td class="tableblock halign-left valign-top"><p class="tableblock">false</p></td>
<td class="tableblock halign-left valign-top"><p class="tableblock"><a href="#_v1_loadbalancerstatus">v1.LoadBalancerStatus</a></p></td>
<td class="tableblock halign-left valign-top"></td>
</tr>
</tbody>
</table>

</div>
<div class="sect2">
<h3 id="_v1_downwardapivolumesource">v1.DownwardAPIVolumeSource</h3>
<div class="paragraph">
<p>DownwardAPIVolumeSource represents a volume containing downward API info. Downward API volumes support ownership management and SELinux relabeling.</p>
</div>
<table class="tableblock frame-all grid-all" style="width:100%; ">
<colgroup>
<col style="width:20%;">
<col style="width:20%;">
<col style="width:20%;">
<col style="width:20%;">
<col style="width:20%;"> 
</colgroup>
<thead>
<tr>
<th class="tableblock halign-left valign-top">Name</th>
<th class="tableblock halign-left valign-top">Description</th>
<th class="tableblock halign-left valign-top">Required</th>
<th class="tableblock halign-left valign-top">Schema</th>
<th class="tableblock halign-left valign-top">Default</th>
</tr>
</thead>
<tbody>
<tr>
<td class="tableblock halign-left valign-top"><p class="tableblock">items</p></td>
<td class="tableblock halign-left valign-top"><p class="tableblock">Items is a list of downward API volume file</p></td>
<td class="tableblock halign-left valign-top"><p class="tableblock">false</p></td>
<td class="tableblock halign-left valign-top"><p class="tableblock"><a href="#_v1_downwardapivolumefile">v1.DownwardAPIVolumeFile</a> array</p></td>
<td class="tableblock halign-left valign-top"></td>
</tr>
</tbody>
</table>

</div>
<div class="sect2">
<h3 id="_unversioned_statuscause">unversioned.StatusCause</h3>
<div class="paragraph">
<p>StatusCause provides more information about an api.Status failure, including cases when multiple errors are encountered.</p>
</div>
<table class="tableblock frame-all grid-all" style="width:100%; ">
<colgroup>
<col style="width:20%;">
<col style="width:20%;">
<col style="width:20%;">
<col style="width:20%;">
<col style="width:20%;"> 
</colgroup>
<thead>
<tr>
<th class="tableblock halign-left valign-top">Name</th>
<th class="tableblock halign-left valign-top">Description</th>
<th class="tableblock halign-left valign-top">Required</th>
<th class="tableblock halign-left valign-top">Schema</th>
<th class="tableblock halign-left valign-top">Default</th>
</tr>
</thead>
<tbody>
<tr>
<td class="tableblock halign-left valign-top"><p class="tableblock">reason</p></td>
<td class="tableblock halign-left valign-top"><p class="tableblock">A machine-readable description of the cause of the error. If this value is empty there is no information available.</p></td>
<td class="tableblock halign-left valign-top"><p class="tableblock">false</p></td>
<td class="tableblock halign-left valign-top"><p class="tableblock">string</p></td>
<td class="tableblock halign-left valign-top"></td>
</tr>
<tr>
<td class="tableblock halign-left valign-top"><p class="tableblock">message</p></td>
<td class="tableblock halign-left valign-top"><p class="tableblock">A human-readable description of the cause of the error.  This field may be presented as-is to a reader.</p></td>
<td class="tableblock halign-left valign-top"><p class="tableblock">false</p></td>
<td class="tableblock halign-left valign-top"><p class="tableblock">string</p></td>
<td class="tableblock halign-left valign-top"></td>
</tr>
<tr>
<td class="tableblock halign-left valign-top"><p class="tableblock">field</p></td>
<td class="tableblock halign-left valign-top"><p class="tableblock">The field of the resource that has caused this error, as named by its JSON serialization. May include dot and postfix notation for nested attributes. Arrays are zero-indexed.  Fields may appear more than once in an array of causes due to fields having multiple errors. Optional.<br>
<br>
Examples:<br>
  "name" - the field "name" on the current resource<br>
  "items[0].name" - the field "name" on the first array entry in "items"</p></td>
<td class="tableblock halign-left valign-top"><p class="tableblock">false</p></td>
<td class="tableblock halign-left valign-top"><p class="tableblock">string</p></td>
<td class="tableblock halign-left valign-top"></td>
</tr>
</tbody>
</table>

</div>
<div class="sect2">
<h3 id="_v1_gcepersistentdiskvolumesource">v1.GCEPersistentDiskVolumeSource</h3>
<div class="paragraph">
<p>Represents a Persistent Disk resource in Google Compute Engine.</p>
</div>
<div class="paragraph">
<p>A GCE PD must exist before mounting to a container. The disk must also be in the same GCE project and zone as the kubelet. A GCE PD can only be mounted as read/write once or read-only many times. GCE PDs support ownership management and SELinux relabeling.</p>
</div>
<table class="tableblock frame-all grid-all" style="width:100%; ">
<colgroup>
<col style="width:20%;">
<col style="width:20%;">
<col style="width:20%;">
<col style="width:20%;">
<col style="width:20%;"> 
</colgroup>
<thead>
<tr>
<th class="tableblock halign-left valign-top">Name</th>
<th class="tableblock halign-left valign-top">Description</th>
<th class="tableblock halign-left valign-top">Required</th>
<th class="tableblock halign-left valign-top">Schema</th>
<th class="tableblock halign-left valign-top">Default</th>
</tr>
</thead>
<tbody>
<tr>
<td class="tableblock halign-left valign-top"><p class="tableblock">pdName</p></td>
<td class="tableblock halign-left valign-top"><p class="tableblock">Unique name of the PD resource in GCE. Used to identify the disk in GCE. More info: <a href="http://releases.k8s.io/release-1.3/docs/user-guide/volumes.md#gcepersistentdisk">http://releases.k8s.io/release-1.3/docs/user-guide/volumes.md#gcepersistentdisk</a></p></td>
<td class="tableblock halign-left valign-top"><p class="tableblock">true</p></td>
<td class="tableblock halign-left valign-top"><p class="tableblock">string</p></td>
<td class="tableblock halign-left valign-top"></td>
</tr>
<tr>
<td class="tableblock halign-left valign-top"><p class="tableblock">fsType</p></td>
<td class="tableblock halign-left valign-top"><p class="tableblock">Filesystem type of the volume that you want to mount. Tip: Ensure that the filesystem type is supported by the host operating system. Examples: "ext4", "xfs", "ntfs". Implicitly inferred to be "ext4" if unspecified. More info: <a href="http://releases.k8s.io/release-1.3/docs/user-guide/volumes.md#gcepersistentdisk">http://releases.k8s.io/release-1.3/docs/user-guide/volumes.md#gcepersistentdisk</a></p></td>
<td class="tableblock halign-left valign-top"><p class="tableblock">false</p></td>
<td class="tableblock halign-left valign-top"><p class="tableblock">string</p></td>
<td class="tableblock halign-left valign-top"></td>
</tr>
<tr>
<td class="tableblock halign-left valign-top"><p class="tableblock">partition</p></td>
<td class="tableblock halign-left valign-top"><p class="tableblock">The partition in the volume that you want to mount. If omitted, the default is to mount by volume name. Examples: For volume /dev/sda1, you specify the partition as "1". Similarly, the volume partition for /dev/sda is "0" (or you can leave the property empty). More info: <a href="http://releases.k8s.io/release-1.3/docs/user-guide/volumes.md#gcepersistentdisk">http://releases.k8s.io/release-1.3/docs/user-guide/volumes.md#gcepersistentdisk</a></p></td>
<td class="tableblock halign-left valign-top"><p class="tableblock">false</p></td>
<td class="tableblock halign-left valign-top"><p class="tableblock">integer (int32)</p></td>
<td class="tableblock halign-left valign-top"></td>
</tr>
<tr>
<td class="tableblock halign-left valign-top"><p class="tableblock">readOnly</p></td>
<td class="tableblock halign-left valign-top"><p class="tableblock">ReadOnly here will force the ReadOnly setting in VolumeMounts. Defaults to false. More info: <a href="http://releases.k8s.io/release-1.3/docs/user-guide/volumes.md#gcepersistentdisk">http://releases.k8s.io/release-1.3/docs/user-guide/volumes.md#gcepersistentdisk</a></p></td>
<td class="tableblock halign-left valign-top"><p class="tableblock">false</p></td>
<td class="tableblock halign-left valign-top"><p class="tableblock">boolean</p></td>
<td class="tableblock halign-left valign-top"><p class="tableblock">false</p></td>
</tr>
</tbody>
</table>

</div>
<div class="sect2">
<h3 id="_v1beta1_rollingupdatedeployment">v1beta1.RollingUpdateDeployment</h3>
<div class="paragraph">
<p>Spec to control the desired behavior of rolling update.</p>
</div>
<table class="tableblock frame-all grid-all" style="width:100%; ">
<colgroup>
<col style="width:20%;">
<col style="width:20%;">
<col style="width:20%;">
<col style="width:20%;">
<col style="width:20%;"> 
</colgroup>
<thead>
<tr>
<th class="tableblock halign-left valign-top">Name</th>
<th class="tableblock halign-left valign-top">Description</th>
<th class="tableblock halign-left valign-top">Required</th>
<th class="tableblock halign-left valign-top">Schema</th>
<th class="tableblock halign-left valign-top">Default</th>
</tr>
</thead>
<tbody>
<tr>
<td class="tableblock halign-left valign-top"><p class="tableblock">maxUnavailable</p></td>
<td class="tableblock halign-left valign-top"><p class="tableblock">The maximum number of pods that can be unavailable during the update. Value can be an absolute number (ex: 5) or a percentage of desired pods (ex: 10%). Absolute number is calculated from percentage by rounding up. This can not be 0 if MaxSurge is 0. By default, a fixed value of 1 is used. Example: when this is set to 30%, the old RC can be scaled down to 70% of desired pods immediately when the rolling update starts. Once new pods are ready, old RC can be scaled down further, followed by scaling up the new RC, ensuring that the total number of pods available at all times during the update is at least 70% of desired pods.</p></td>
<td class="tableblock halign-left valign-top"><p class="tableblock">false</p></td>
<td class="tableblock halign-left valign-top"><p class="tableblock">string</p></td>
<td class="tableblock halign-left valign-top"></td>
</tr>
<tr>
<td class="tableblock halign-left valign-top"><p class="tableblock">maxSurge</p></td>
<td class="tableblock halign-left valign-top"><p class="tableblock">The maximum number of pods that can be scheduled above the desired number of pods. Value can be an absolute number (ex: 5) or a percentage of desired pods (ex: 10%). This can not be 0 if MaxUnavailable is 0. Absolute number is calculated from percentage by rounding up. By default, a value of 1 is used. Example: when this is set to 30%, the new RC can be scaled up immediately when the rolling update starts, such that the total number of old and new pods do not exceed 130% of desired pods. Once old pods have been killed, new RC can be scaled up further, ensuring that total number of pods running at any time during the update is atmost 130% of desired pods.</p></td>
<td class="tableblock halign-left valign-top"><p class="tableblock">false</p></td>
<td class="tableblock halign-left valign-top"><p class="tableblock">string</p></td>
<td class="tableblock halign-left valign-top"></td>
</tr>
</tbody>
</table>

</div>
<div class="sect2">
<h3 id="_v1beta1_httpingressrulevalue">v1beta1.HTTPIngressRuleValue</h3>
<div class="paragraph">
<p>HTTPIngressRuleValue is a list of http selectors pointing to backends. In the example: <a href="http://&lt;host&gt;/&lt;path&gt;?&lt;searchpart&gt;">http://&lt;host&gt;/&lt;path&gt;?&lt;searchpart&gt;</a> &#8594; backend where where parts of the url correspond to RFC 3986, this resource will be used to match against everything after the last <em>/</em> and before the first <em>?</em> or <em>#</em>.</p>
</div>
<table class="tableblock frame-all grid-all" style="width:100%; ">
<colgroup>
<col style="width:20%;">
<col style="width:20%;">
<col style="width:20%;">
<col style="width:20%;">
<col style="width:20%;"> 
</colgroup>
<thead>
<tr>
<th class="tableblock halign-left valign-top">Name</th>
<th class="tableblock halign-left valign-top">Description</th>
<th class="tableblock halign-left valign-top">Required</th>
<th class="tableblock halign-left valign-top">Schema</th>
<th class="tableblock halign-left valign-top">Default</th>
</tr>
</thead>
<tbody>
<tr>
<td class="tableblock halign-left valign-top"><p class="tableblock">paths</p></td>
<td class="tableblock halign-left valign-top"><p class="tableblock">A collection of paths that map requests to backends.</p></td>
<td class="tableblock halign-left valign-top"><p class="tableblock">true</p></td>
<td class="tableblock halign-left valign-top"><p class="tableblock"><a href="#_v1beta1_httpingresspath">v1beta1.HTTPIngressPath</a> array</p></td>
<td class="tableblock halign-left valign-top"></td>
</tr>
</tbody>
</table>

</div>
<div class="sect2">
<h3 id="_v1_configmapvolumesource">v1.ConfigMapVolumeSource</h3>
<div class="paragraph">
<p>Adapts a ConfigMap into a volume.</p>
</div>
<div class="paragraph">
<p>The contents of the target ConfigMap&#8217;s Data field will be presented in a volume as files using the keys in the Data field as the file names, unless the items element is populated with specific mappings of keys to paths. ConfigMap volumes support ownership management and SELinux relabeling.</p>
</div>
<table class="tableblock frame-all grid-all" style="width:100%; ">
<colgroup>
<col style="width:20%;">
<col style="width:20%;">
<col style="width:20%;">
<col style="width:20%;">
<col style="width:20%;"> 
</colgroup>
<thead>
<tr>
<th class="tableblock halign-left valign-top">Name</th>
<th class="tableblock halign-left valign-top">Description</th>
<th class="tableblock halign-left valign-top">Required</th>
<th class="tableblock halign-left valign-top">Schema</th>
<th class="tableblock halign-left valign-top">Default</th>
</tr>
</thead>
<tbody>
<tr>
<td class="tableblock halign-left valign-top"><p class="tableblock">name</p></td>
<td class="tableblock halign-left valign-top"><p class="tableblock">Name of the referent. More info: <a href="http://releases.k8s.io/release-1.3/docs/user-guide/identifiers.md#names">http://releases.k8s.io/release-1.3/docs/user-guide/identifiers.md#names</a></p></td>
<td class="tableblock halign-left valign-top"><p class="tableblock">false</p></td>
<td class="tableblock halign-left valign-top"><p class="tableblock">string</p></td>
<td class="tableblock halign-left valign-top"></td>
</tr>
<tr>
<td class="tableblock halign-left valign-top"><p class="tableblock">items</p></td>
<td class="tableblock halign-left valign-top"><p class="tableblock">If unspecified, each key-value pair in the Data field of the referenced ConfigMap will be projected into the volume as a file whose name is the key and content is the value. If specified, the listed keys will be projected into the specified paths, and unlisted keys will not be present. If a key is specified which is not present in the ConfigMap, the volume setup will error. Paths must be relative and may not contain the <em>..</em> path or start with <em>..</em>.</p></td>
<td class="tableblock halign-left valign-top"><p class="tableblock">false</p></td>
<td class="tableblock halign-left valign-top"><p class="tableblock"><a href="#_v1_keytopath">v1.KeyToPath</a> array</p></td>
<td class="tableblock halign-left valign-top"></td>
</tr>
</tbody>
</table>

</div>
<div class="sect2">
<h3 id="_v1_gitrepovolumesource">v1.GitRepoVolumeSource</h3>
<div class="paragraph">
<p>Represents a volume that is populated with the contents of a git repository. Git repo volumes do not support ownership management. Git repo volumes support SELinux relabeling.</p>
</div>
<table class="tableblock frame-all grid-all" style="width:100%; ">
<colgroup>
<col style="width:20%;">
<col style="width:20%;">
<col style="width:20%;">
<col style="width:20%;">
<col style="width:20%;"> 
</colgroup>
<thead>
<tr>
<th class="tableblock halign-left valign-top">Name</th>
<th class="tableblock halign-left valign-top">Description</th>
<th class="tableblock halign-left valign-top">Required</th>
<th class="tableblock halign-left valign-top">Schema</th>
<th class="tableblock halign-left valign-top">Default</th>
</tr>
</thead>
<tbody>
<tr>
<td class="tableblock halign-left valign-top"><p class="tableblock">repository</p></td>
<td class="tableblock halign-left valign-top"><p class="tableblock">Repository URL</p></td>
<td class="tableblock halign-left valign-top"><p class="tableblock">true</p></td>
<td class="tableblock halign-left valign-top"><p class="tableblock">string</p></td>
<td class="tableblock halign-left valign-top"></td>
</tr>
<tr>
<td class="tableblock halign-left valign-top"><p class="tableblock">revision</p></td>
<td class="tableblock halign-left valign-top"><p class="tableblock">Commit hash for the specified revision.</p></td>
<td class="tableblock halign-left valign-top"><p class="tableblock">false</p></td>
<td class="tableblock halign-left valign-top"><p class="tableblock">string</p></td>
<td class="tableblock halign-left valign-top"></td>
</tr>
<tr>
<td class="tableblock halign-left valign-top"><p class="tableblock">directory</p></td>
<td class="tableblock halign-left valign-top"><p class="tableblock">Target directory name. Must not contain or start with <em>..</em>.  If <em>.</em> is supplied, the volume directory will be the git repository.  Otherwise, if specified, the volume will contain the git repository in the subdirectory with the given name.</p></td>
<td class="tableblock halign-left valign-top"><p class="tableblock">false</p></td>
<td class="tableblock halign-left valign-top"><p class="tableblock">string</p></td>
<td class="tableblock halign-left valign-top"></td>
</tr>
</tbody>
</table>

</div>
<div class="sect2">
<h3 id="__versioned_event">*versioned.Event</h3>

</div>
<div class="sect2">
<h3 id="_v1beta1_jobstatus">v1beta1.JobStatus</h3>
<div class="paragraph">
<p>JobStatus represents the current state of a Job.</p>
</div>
<table class="tableblock frame-all grid-all" style="width:100%; ">
<colgroup>
<col style="width:20%;">
<col style="width:20%;">
<col style="width:20%;">
<col style="width:20%;">
<col style="width:20%;"> 
</colgroup>
<thead>
<tr>
<th class="tableblock halign-left valign-top">Name</th>
<th class="tableblock halign-left valign-top">Description</th>
<th class="tableblock halign-left valign-top">Required</th>
<th class="tableblock halign-left valign-top">Schema</th>
<th class="tableblock halign-left valign-top">Default</th>
</tr>
</thead>
<tbody>
<tr>
<td class="tableblock halign-left valign-top"><p class="tableblock">conditions</p></td>
<td class="tableblock halign-left valign-top"><p class="tableblock">Conditions represent the latest available observations of an object&#8217;s current state. More info: <a href="http://releases.k8s.io/release-1.3/docs/user-guide/jobs.md">http://releases.k8s.io/release-1.3/docs/user-guide/jobs.md</a></p></td>
<td class="tableblock halign-left valign-top"><p class="tableblock">false</p></td>
<td class="tableblock halign-left valign-top"><p class="tableblock"><a href="#_v1beta1_jobcondition">v1beta1.JobCondition</a> array</p></td>
<td class="tableblock halign-left valign-top"></td>
</tr>
<tr>
<td class="tableblock halign-left valign-top"><p class="tableblock">startTime</p></td>
<td class="tableblock halign-left valign-top"><p class="tableblock">StartTime represents time when the job was acknowledged by the Job Manager. It is not guaranteed to be set in happens-before order across separate operations. It is represented in RFC3339 form and is in UTC.</p></td>
<td class="tableblock halign-left valign-top"><p class="tableblock">false</p></td>
<td class="tableblock halign-left valign-top"><p class="tableblock">string</p></td>
<td class="tableblock halign-left valign-top"></td>
</tr>
<tr>
<td class="tableblock halign-left valign-top"><p class="tableblock">completionTime</p></td>
<td class="tableblock halign-left valign-top"><p class="tableblock">CompletionTime represents time when the job was completed. It is not guaranteed to be set in happens-before order across separate operations. It is represented in RFC3339 form and is in UTC.</p></td>
<td class="tableblock halign-left valign-top"><p class="tableblock">false</p></td>
<td class="tableblock halign-left valign-top"><p class="tableblock">string</p></td>
<td class="tableblock halign-left valign-top"></td>
</tr>
<tr>
<td class="tableblock halign-left valign-top"><p class="tableblock">active</p></td>
<td class="tableblock halign-left valign-top"><p class="tableblock">Active is the number of actively running pods.</p></td>
<td class="tableblock halign-left valign-top"><p class="tableblock">false</p></td>
<td class="tableblock halign-left valign-top"><p class="tableblock">integer (int32)</p></td>
<td class="tableblock halign-left valign-top"></td>
</tr>
<tr>
<td class="tableblock halign-left valign-top"><p class="tableblock">succeeded</p></td>
<td class="tableblock halign-left valign-top"><p class="tableblock">Succeeded is the number of pods which reached Phase Succeeded.</p></td>
<td class="tableblock halign-left valign-top"><p class="tableblock">false</p></td>
<td class="tableblock halign-left valign-top"><p class="tableblock">integer (int32)</p></td>
<td class="tableblock halign-left valign-top"></td>
</tr>
<tr>
<td class="tableblock halign-left valign-top"><p class="tableblock">failed</p></td>
<td class="tableblock halign-left valign-top"><p class="tableblock">Failed is the number of pods which reached Phase Failed.</p></td>
<td class="tableblock halign-left valign-top"><p class="tableblock">false</p></td>
<td class="tableblock halign-left valign-top"><p class="tableblock">integer (int32)</p></td>
<td class="tableblock halign-left valign-top"></td>
</tr>
</tbody>
</table>

</div>
<div class="sect2">
<h3 id="_v1_capabilities">v1.Capabilities</h3>
<div class="paragraph">
<p>Adds and removes POSIX capabilities from running containers.</p>
</div>
<table class="tableblock frame-all grid-all" style="width:100%; ">
<colgroup>
<col style="width:20%;">
<col style="width:20%;">
<col style="width:20%;">
<col style="width:20%;">
<col style="width:20%;"> 
</colgroup>
<thead>
<tr>
<th class="tableblock halign-left valign-top">Name</th>
<th class="tableblock halign-left valign-top">Description</th>
<th class="tableblock halign-left valign-top">Required</th>
<th class="tableblock halign-left valign-top">Schema</th>
<th class="tableblock halign-left valign-top">Default</th>
</tr>
</thead>
<tbody>
<tr>
<td class="tableblock halign-left valign-top"><p class="tableblock">add</p></td>
<td class="tableblock halign-left valign-top"><p class="tableblock">Added capabilities</p></td>
<td class="tableblock halign-left valign-top"><p class="tableblock">false</p></td>
<td class="tableblock halign-left valign-top"><p class="tableblock"><a href="#_v1_capability">v1.Capability</a> array</p></td>
<td class="tableblock halign-left valign-top"></td>
</tr>
<tr>
<td class="tableblock halign-left valign-top"><p class="tableblock">drop</p></td>
<td class="tableblock halign-left valign-top"><p class="tableblock">Removed capabilities</p></td>
<td class="tableblock halign-left valign-top"><p class="tableblock">false</p></td>
<td class="tableblock halign-left valign-top"><p class="tableblock"><a href="#_v1_capability">v1.Capability</a> array</p></td>
<td class="tableblock halign-left valign-top"></td>
</tr>
</tbody>
</table>

</div>
<div class="sect2">
<h3 id="_v1_localobjectreference">v1.LocalObjectReference</h3>
<div class="paragraph">
<p>LocalObjectReference contains enough information to let you locate the referenced object inside the same namespace.</p>
</div>
<table class="tableblock frame-all grid-all" style="width:100%; ">
<colgroup>
<col style="width:20%;">
<col style="width:20%;">
<col style="width:20%;">
<col style="width:20%;">
<col style="width:20%;"> 
</colgroup>
<thead>
<tr>
<th class="tableblock halign-left valign-top">Name</th>
<th class="tableblock halign-left valign-top">Description</th>
<th class="tableblock halign-left valign-top">Required</th>
<th class="tableblock halign-left valign-top">Schema</th>
<th class="tableblock halign-left valign-top">Default</th>
</tr>
</thead>
<tbody>
<tr>
<td class="tableblock halign-left valign-top"><p class="tableblock">name</p></td>
<td class="tableblock halign-left valign-top"><p class="tableblock">Name of the referent. More info: <a href="http://releases.k8s.io/release-1.3/docs/user-guide/identifiers.md#names">http://releases.k8s.io/release-1.3/docs/user-guide/identifiers.md#names</a></p></td>
<td class="tableblock halign-left valign-top"><p class="tableblock">false</p></td>
<td class="tableblock halign-left valign-top"><p class="tableblock">string</p></td>
<td class="tableblock halign-left valign-top"></td>
</tr>
</tbody>
</table>

</div>
<div class="sect2">
<h3 id="_v1_execaction">v1.ExecAction</h3>
<div class="paragraph">
<p>ExecAction describes a "run in container" action.</p>
</div>
<table class="tableblock frame-all grid-all" style="width:100%; ">
<colgroup>
<col style="width:20%;">
<col style="width:20%;">
<col style="width:20%;">
<col style="width:20%;">
<col style="width:20%;"> 
</colgroup>
<thead>
<tr>
<th class="tableblock halign-left valign-top">Name</th>
<th class="tableblock halign-left valign-top">Description</th>
<th class="tableblock halign-left valign-top">Required</th>
<th class="tableblock halign-left valign-top">Schema</th>
<th class="tableblock halign-left valign-top">Default</th>
</tr>
</thead>
<tbody>
<tr>
<td class="tableblock halign-left valign-top"><p class="tableblock">command</p></td>
<td class="tableblock halign-left valign-top"><p class="tableblock">Command is the command line to execute inside the container, the working directory for the command  is root (<em>/</em>) in the container&#8217;s filesystem. The command is simply exec&#8217;d, it is not run inside a shell, so traditional shell instructions ('</p></td>
<td class="tableblock halign-left valign-top"><p class="tableblock">', etc) won&#8217;t work. To use a shell, you need to explicitly call out to that shell. Exit status of 0 is treated as live/healthy and non-zero is unhealthy.</p></td>
<td class="tableblock halign-left valign-top"><p class="tableblock">false</p></td>
<td class="tableblock halign-left valign-top"><p class="tableblock">string array</p></td>
</tr>
</tbody>
</table>

</div>
<div class="sect2">
<h3 id="_v1_objectmeta">v1.ObjectMeta</h3>
<div class="paragraph">
<p>ObjectMeta is metadata that all persisted resources must have, which includes all objects users must create.</p>
</div>
<table class="tableblock frame-all grid-all" style="width:100%; ">
<colgroup>
<col style="width:20%;">
<col style="width:20%;">
<col style="width:20%;">
<col style="width:20%;">
<col style="width:20%;"> 
</colgroup>
<thead>
<tr>
<th class="tableblock halign-left valign-top">Name</th>
<th class="tableblock halign-left valign-top">Description</th>
<th class="tableblock halign-left valign-top">Required</th>
<th class="tableblock halign-left valign-top">Schema</th>
<th class="tableblock halign-left valign-top">Default</th>
</tr>
</thead>
<tbody>
<tr>
<td class="tableblock halign-left valign-top"><p class="tableblock">name</p></td>
<td class="tableblock halign-left valign-top"><p class="tableblock">Name must be unique within a namespace. Is required when creating resources, although some resources may allow a client to request the generation of an appropriate name automatically. Name is primarily intended for creation idempotence and configuration definition. Cannot be updated. More info: <a href="http://releases.k8s.io/release-1.3/docs/user-guide/identifiers.md#names">http://releases.k8s.io/release-1.3/docs/user-guide/identifiers.md#names</a></p></td>
<td class="tableblock halign-left valign-top"><p class="tableblock">false</p></td>
<td class="tableblock halign-left valign-top"><p class="tableblock">string</p></td>
<td class="tableblock halign-left valign-top"></td>
</tr>
<tr>
<td class="tableblock halign-left valign-top"><p class="tableblock">generateName</p></td>
<td class="tableblock halign-left valign-top"><p class="tableblock">GenerateName is an optional prefix, used by the server, to generate a unique name ONLY IF the Name field has not been provided. If this field is used, the name returned to the client will be different than the name passed. This value will also be combined with a unique suffix. The provided value has the same validation rules as the Name field, and may be truncated by the length of the suffix required to make the value unique on the server.<br>
<br>
If this field is specified and the generated name exists, the server will NOT return a 409 - instead, it will either return 201 Created or 500 with Reason ServerTimeout indicating a unique name could not be found in the time allotted, and the client should retry (optionally after the time indicated in the Retry-After header).<br>
<br>
Applied only if Name is not specified. More info: <a href="http://releases.k8s.io/release-1.3/docs/devel/api-conventions.md#idempotency">http://releases.k8s.io/release-1.3/docs/devel/api-conventions.md#idempotency</a></p></td>
<td class="tableblock halign-left valign-top"><p class="tableblock">false</p></td>
<td class="tableblock halign-left valign-top"><p class="tableblock">string</p></td>
<td class="tableblock halign-left valign-top"></td>
</tr>
<tr>
<td class="tableblock halign-left valign-top"><p class="tableblock">namespace</p></td>
<td class="tableblock halign-left valign-top"><p class="tableblock">Namespace defines the space within each name must be unique. An empty namespace is equivalent to the "default" namespace, but "default" is the canonical representation. Not all objects are required to be scoped to a namespace - the value of this field for those objects will be empty.<br>
<br>
Must be a DNS_LABEL. Cannot be updated. More info: <a href="http://releases.k8s.io/release-1.3/docs/user-guide/namespaces.md">http://releases.k8s.io/release-1.3/docs/user-guide/namespaces.md</a></p></td>
<td class="tableblock halign-left valign-top"><p class="tableblock">false</p></td>
<td class="tableblock halign-left valign-top"><p class="tableblock">string</p></td>
<td class="tableblock halign-left valign-top"></td>
</tr>
<tr>
<td class="tableblock halign-left valign-top"><p class="tableblock">selfLink</p></td>
<td class="tableblock halign-left valign-top"><p class="tableblock">SelfLink is a URL representing this object. Populated by the system. Read-only.</p></td>
<td class="tableblock halign-left valign-top"><p class="tableblock">false</p></td>
<td class="tableblock halign-left valign-top"><p class="tableblock">string</p></td>
<td class="tableblock halign-left valign-top"></td>
</tr>
<tr>
<td class="tableblock halign-left valign-top"><p class="tableblock">uid</p></td>
<td class="tableblock halign-left valign-top"><p class="tableblock">UID is the unique in time and space value for this object. It is typically generated by the server on successful creation of a resource and is not allowed to change on PUT operations.<br>
<br>
Populated by the system. Read-only. More info: <a href="http://releases.k8s.io/release-1.3/docs/user-guide/identifiers.md#uids">http://releases.k8s.io/release-1.3/docs/user-guide/identifiers.md#uids</a></p></td>
<td class="tableblock halign-left valign-top"><p class="tableblock">false</p></td>
<td class="tableblock halign-left valign-top"><p class="tableblock">string</p></td>
<td class="tableblock halign-left valign-top"></td>
</tr>
<tr>
<td class="tableblock halign-left valign-top"><p class="tableblock">resourceVersion</p></td>
<td class="tableblock halign-left valign-top"><p class="tableblock">An opaque value that represents the internal version of this object that can be used by clients to determine when objects have changed. May be used for optimistic concurrency, change detection, and the watch operation on a resource or set of resources. Clients must treat these values as opaque and passed unmodified back to the server. They may only be valid for a particular resource or set of resources.<br>
<br>
Populated by the system. Read-only. Value must be treated as opaque by clients and . More info: <a href="http://releases.k8s.io/release-1.3/docs/devel/api-conventions.md#concurrency-control-and-consistency">http://releases.k8s.io/release-1.3/docs/devel/api-conventions.md#concurrency-control-and-consistency</a></p></td>
<td class="tableblock halign-left valign-top"><p class="tableblock">false</p></td>
<td class="tableblock halign-left valign-top"><p class="tableblock">string</p></td>
<td class="tableblock halign-left valign-top"></td>
</tr>
<tr>
<td class="tableblock halign-left valign-top"><p class="tableblock">generation</p></td>
<td class="tableblock halign-left valign-top"><p class="tableblock">A sequence number representing a specific generation of the desired state. Populated by the system. Read-only.</p></td>
<td class="tableblock halign-left valign-top"><p class="tableblock">false</p></td>
<td class="tableblock halign-left valign-top"><p class="tableblock">integer (int64)</p></td>
<td class="tableblock halign-left valign-top"></td>
</tr>
<tr>
<td class="tableblock halign-left valign-top"><p class="tableblock">creationTimestamp</p></td>
<td class="tableblock halign-left valign-top"><p class="tableblock">CreationTimestamp is a timestamp representing the server time when this object was created. It is not guaranteed to be set in happens-before order across separate operations. Clients may not set this value. It is represented in RFC3339 form and is in UTC.<br>
<br>
Populated by the system. Read-only. Null for lists. More info: <a href="http://releases.k8s.io/release-1.3/docs/devel/api-conventions.md#metadata">http://releases.k8s.io/release-1.3/docs/devel/api-conventions.md#metadata</a></p></td>
<td class="tableblock halign-left valign-top"><p class="tableblock">false</p></td>
<td class="tableblock halign-left valign-top"><p class="tableblock">string</p></td>
<td class="tableblock halign-left valign-top"></td>
</tr>
<tr>
<td class="tableblock halign-left valign-top"><p class="tableblock">deletionTimestamp</p></td>
<td class="tableblock halign-left valign-top"><p class="tableblock">DeletionTimestamp is RFC 3339 date and time at which this resource will be deleted. This field is set by the server when a graceful deletion is requested by the user, and is not directly settable by a client. The resource will be deleted (no longer visible from resource lists, and not reachable by name) after the time in this field. Once set, this value may not be unset or be set further into the future, although it may be shortened or the resource may be deleted prior to this time. For example, a user may request that a pod is deleted in 30 seconds. The Kubelet will react by sending a graceful termination signal to the containers in the pod. Once the resource is deleted in the API, the Kubelet will send a hard termination signal to the container. If not set, graceful deletion of the object has not been requested.<br>
<br>
Populated by the system when a graceful deletion is requested. Read-only. More info: <a href="http://releases.k8s.io/release-1.3/docs/devel/api-conventions.md#metadata">http://releases.k8s.io/release-1.3/docs/devel/api-conventions.md#metadata</a></p></td>
<td class="tableblock halign-left valign-top"><p class="tableblock">false</p></td>
<td class="tableblock halign-left valign-top"><p class="tableblock">string</p></td>
<td class="tableblock halign-left valign-top"></td>
</tr>
<tr>
<td class="tableblock halign-left valign-top"><p class="tableblock">deletionGracePeriodSeconds</p></td>
<td class="tableblock halign-left valign-top"><p class="tableblock">Number of seconds allowed for this object to gracefully terminate before it will be removed from the system. Only set when deletionTimestamp is also set. May only be shortened. Read-only.</p></td>
<td class="tableblock halign-left valign-top"><p class="tableblock">false</p></td>
<td class="tableblock halign-left valign-top"><p class="tableblock">integer (int64)</p></td>
<td class="tableblock halign-left valign-top"></td>
</tr>
<tr>
<td class="tableblock halign-left valign-top"><p class="tableblock">labels</p></td>
<td class="tableblock halign-left valign-top"><p class="tableblock">Map of string keys and values that can be used to organize and categorize (scope and select) objects. May match selectors of replication controllers and services. More info: <a href="http://releases.k8s.io/release-1.3/docs/user-guide/labels.md">http://releases.k8s.io/release-1.3/docs/user-guide/labels.md</a></p></td>
<td class="tableblock halign-left valign-top"><p class="tableblock">false</p></td>
<td class="tableblock halign-left valign-top"><p class="tableblock">object</p></td>
<td class="tableblock halign-left valign-top"></td>
</tr>
<tr>
<td class="tableblock halign-left valign-top"><p class="tableblock">annotations</p></td>
<td class="tableblock halign-left valign-top"><p class="tableblock">Annotations is an unstructured key value map stored with a resource that may be set by external tools to store and retrieve arbitrary metadata. They are not queryable and should be preserved when modifying objects. More info: <a href="http://releases.k8s.io/release-1.3/docs/user-guide/annotations.md">http://releases.k8s.io/release-1.3/docs/user-guide/annotations.md</a></p></td>
<td class="tableblock halign-left valign-top"><p class="tableblock">false</p></td>
<td class="tableblock halign-left valign-top"><p class="tableblock">object</p></td>
<td class="tableblock halign-left valign-top"></td>
</tr>
<tr>
<td class="tableblock halign-left valign-top"><p class="tableblock">ownerReferences</p></td>
<td class="tableblock halign-left valign-top"><p class="tableblock">List of objects depended by this object. If ALL objects in the list have been deleted, this object will be garbage collected. If this object is managed by a controller, then an entry in this list will point to this controller, with the controller field set to true. There cannot be more than one managing controller.</p></td>
<td class="tableblock halign-left valign-top"><p class="tableblock">false</p></td>
<td class="tableblock halign-left valign-top"><p class="tableblock"><a href="#_v1_ownerreference">v1.OwnerReference</a> array</p></td>
<td class="tableblock halign-left valign-top"></td>
</tr>
<tr>
<td class="tableblock halign-left valign-top"><p class="tableblock">finalizers</p></td>
<td class="tableblock halign-left valign-top"><p class="tableblock">Must be empty before the object is deleted from the registry. Each entry is an identifier for the responsible component that will remove the entry from the list. If the deletionTimestamp of the object is non-nil, entries in this list can only be removed.</p></td>
<td class="tableblock halign-left valign-top"><p class="tableblock">false</p></td>
<td class="tableblock halign-left valign-top"><p class="tableblock">string array</p></td>
<td class="tableblock halign-left valign-top"></td>
</tr>
</tbody>
</table>

</div>
<div class="sect2">
<h3 id="_v1beta1_replicasetspec">v1beta1.ReplicaSetSpec</h3>
<div class="paragraph">
<p>ReplicaSetSpec is the specification of a ReplicaSet.</p>
</div>
<table class="tableblock frame-all grid-all" style="width:100%; ">
<colgroup>
<col style="width:20%;">
<col style="width:20%;">
<col style="width:20%;">
<col style="width:20%;">
<col style="width:20%;"> 
</colgroup>
<thead>
<tr>
<th class="tableblock halign-left valign-top">Name</th>
<th class="tableblock halign-left valign-top">Description</th>
<th class="tableblock halign-left valign-top">Required</th>
<th class="tableblock halign-left valign-top">Schema</th>
<th class="tableblock halign-left valign-top">Default</th>
</tr>
</thead>
<tbody>
<tr>
<td class="tableblock halign-left valign-top"><p class="tableblock">replicas</p></td>
<td class="tableblock halign-left valign-top"><p class="tableblock">Replicas is the number of desired replicas. This is a pointer to distinguish between explicit zero and unspecified. Defaults to 1. More info: <a href="http://releases.k8s.io/release-1.3/docs/user-guide/replication-controller.md#what-is-a-replication-controller">http://releases.k8s.io/release-1.3/docs/user-guide/replication-controller.md#what-is-a-replication-controller</a></p></td>
<td class="tableblock halign-left valign-top"><p class="tableblock">false</p></td>
<td class="tableblock halign-left valign-top"><p class="tableblock">integer (int32)</p></td>
<td class="tableblock halign-left valign-top"></td>
</tr>
<tr>
<td class="tableblock halign-left valign-top"><p class="tableblock">selector</p></td>
<td class="tableblock halign-left valign-top"><p class="tableblock">Selector is a label query over pods that should match the replica count. If the selector is empty, it is defaulted to the labels present on the pod template. Label keys and values that must match in order to be controlled by this replica set. More info: <a href="http://releases.k8s.io/release-1.3/docs/user-guide/labels.md#label-selectors">http://releases.k8s.io/release-1.3/docs/user-guide/labels.md#label-selectors</a></p></td>
<td class="tableblock halign-left valign-top"><p class="tableblock">false</p></td>
<td class="tableblock halign-left valign-top"><p class="tableblock"><a href="#_v1beta1_labelselector">v1beta1.LabelSelector</a></p></td>
<td class="tableblock halign-left valign-top"></td>
</tr>
<tr>
<td class="tableblock halign-left valign-top"><p class="tableblock">template</p></td>
<td class="tableblock halign-left valign-top"><p class="tableblock">Template is the object that describes the pod that will be created if insufficient replicas are detected. More info: <a href="http://releases.k8s.io/release-1.3/docs/user-guide/replication-controller.md#pod-template">http://releases.k8s.io/release-1.3/docs/user-guide/replication-controller.md#pod-template</a></p></td>
<td class="tableblock halign-left valign-top"><p class="tableblock">false</p></td>
<td class="tableblock halign-left valign-top"><p class="tableblock"><a href="#_v1_podtemplatespec">v1.PodTemplateSpec</a></p></td>
<td class="tableblock halign-left valign-top"></td>
</tr>
</tbody>
</table>

</div>
<div class="sect2">
<h3 id="_v1beta1_daemonsetspec">v1beta1.DaemonSetSpec</h3>
<div class="paragraph">
<p>DaemonSetSpec is the specification of a daemon set.</p>
</div>
<table class="tableblock frame-all grid-all" style="width:100%; ">
<colgroup>
<col style="width:20%;">
<col style="width:20%;">
<col style="width:20%;">
<col style="width:20%;">
<col style="width:20%;"> 
</colgroup>
<thead>
<tr>
<th class="tableblock halign-left valign-top">Name</th>
<th class="tableblock halign-left valign-top">Description</th>
<th class="tableblock halign-left valign-top">Required</th>
<th class="tableblock halign-left valign-top">Schema</th>
<th class="tableblock halign-left valign-top">Default</th>
</tr>
</thead>
<tbody>
<tr>
<td class="tableblock halign-left valign-top"><p class="tableblock">selector</p></td>
<td class="tableblock halign-left valign-top"><p class="tableblock">Selector is a label query over pods that are managed by the daemon set. Must match in order to be controlled. If empty, defaulted to labels on Pod template. More info: <a href="http://releases.k8s.io/release-1.3/docs/user-guide/labels.md#label-selectors">http://releases.k8s.io/release-1.3/docs/user-guide/labels.md#label-selectors</a></p></td>
<td class="tableblock halign-left valign-top"><p class="tableblock">false</p></td>
<td class="tableblock halign-left valign-top"><p class="tableblock"><a href="#_v1beta1_labelselector">v1beta1.LabelSelector</a></p></td>
<td class="tableblock halign-left valign-top"></td>
</tr>
<tr>
<td class="tableblock halign-left valign-top"><p class="tableblock">template</p></td>
<td class="tableblock halign-left valign-top"><p class="tableblock">Template is the object that describes the pod that will be created. The DaemonSet will create exactly one copy of this pod on every node that matches the template&#8217;s node selector (or on every node if no node selector is specified). More info: <a href="http://releases.k8s.io/release-1.3/docs/user-guide/replication-controller.md#pod-template">http://releases.k8s.io/release-1.3/docs/user-guide/replication-controller.md#pod-template</a></p></td>
<td class="tableblock halign-left valign-top"><p class="tableblock">true</p></td>
<td class="tableblock halign-left valign-top"><p class="tableblock"><a href="#_v1_podtemplatespec">v1.PodTemplateSpec</a></p></td>
<td class="tableblock halign-left valign-top"></td>
</tr>
</tbody>
</table>

</div>
<div class="sect2">
<h3 id="_v1beta1_deployment">v1beta1.Deployment</h3>
<div class="paragraph">
<p>Deployment enables declarative updates for Pods and ReplicaSets.</p>
</div>
<table class="tableblock frame-all grid-all" style="width:100%; ">
<colgroup>
<col style="width:20%;">
<col style="width:20%;">
<col style="width:20%;">
<col style="width:20%;">
<col style="width:20%;"> 
</colgroup>
<thead>
<tr>
<th class="tableblock halign-left valign-top">Name</th>
<th class="tableblock halign-left valign-top">Description</th>
<th class="tableblock halign-left valign-top">Required</th>
<th class="tableblock halign-left valign-top">Schema</th>
<th class="tableblock halign-left valign-top">Default</th>
</tr>
</thead>
<tbody>
<tr>
<td class="tableblock halign-left valign-top"><p class="tableblock">kind</p></td>
<td class="tableblock halign-left valign-top"><p class="tableblock">Kind is a string value representing the REST resource this object represents. Servers may infer this from the endpoint the client submits requests to. Cannot be updated. In CamelCase. More info: <a href="http://releases.k8s.io/release-1.3/docs/devel/api-conventions.md#types-kinds">http://releases.k8s.io/release-1.3/docs/devel/api-conventions.md#types-kinds</a></p></td>
<td class="tableblock halign-left valign-top"><p class="tableblock">false</p></td>
<td class="tableblock halign-left valign-top"><p class="tableblock">string</p></td>
<td class="tableblock halign-left valign-top"></td>
</tr>
<tr>
<td class="tableblock halign-left valign-top"><p class="tableblock">apiVersion</p></td>
<td class="tableblock halign-left valign-top"><p class="tableblock">APIVersion defines the versioned schema of this representation of an object. Servers should convert recognized schemas to the latest internal value, and may reject unrecognized values. More info: <a href="http://releases.k8s.io/release-1.3/docs/devel/api-conventions.md#resources">http://releases.k8s.io/release-1.3/docs/devel/api-conventions.md#resources</a></p></td>
<td class="tableblock halign-left valign-top"><p class="tableblock">false</p></td>
<td class="tableblock halign-left valign-top"><p class="tableblock">string</p></td>
<td class="tableblock halign-left valign-top"></td>
</tr>
<tr>
<td class="tableblock halign-left valign-top"><p class="tableblock">metadata</p></td>
<td class="tableblock halign-left valign-top"><p class="tableblock">Standard object metadata.</p></td>
<td class="tableblock halign-left valign-top"><p class="tableblock">false</p></td>
<td class="tableblock halign-left valign-top"><p class="tableblock"><a href="#_v1_objectmeta">v1.ObjectMeta</a></p></td>
<td class="tableblock halign-left valign-top"></td>
</tr>
<tr>
<td class="tableblock halign-left valign-top"><p class="tableblock">spec</p></td>
<td class="tableblock halign-left valign-top"><p class="tableblock">Specification of the desired behavior of the Deployment.</p></td>
<td class="tableblock halign-left valign-top"><p class="tableblock">false</p></td>
<td class="tableblock halign-left valign-top"><p class="tableblock"><a href="#_v1beta1_deploymentspec">v1beta1.DeploymentSpec</a></p></td>
<td class="tableblock halign-left valign-top"></td>
</tr>
<tr>
<td class="tableblock halign-left valign-top"><p class="tableblock">status</p></td>
<td class="tableblock halign-left valign-top"><p class="tableblock">Most recently observed status of the Deployment.</p></td>
<td class="tableblock halign-left valign-top"><p class="tableblock">false</p></td>
<td class="tableblock halign-left valign-top"><p class="tableblock"><a href="#_v1beta1_deploymentstatus">v1beta1.DeploymentStatus</a></p></td>
<td class="tableblock halign-left valign-top"></td>
</tr>
</tbody>
</table>

</div>
<div class="sect2">
<h3 id="_v1_azurefilevolumesource">v1.AzureFileVolumeSource</h3>
<div class="paragraph">
<p>AzureFile represents an Azure File Service mount on the host and bind mount to the pod.</p>
</div>
<table class="tableblock frame-all grid-all" style="width:100%; ">
<colgroup>
<col style="width:20%;">
<col style="width:20%;">
<col style="width:20%;">
<col style="width:20%;">
<col style="width:20%;"> 
</colgroup>
<thead>
<tr>
<th class="tableblock halign-left valign-top">Name</th>
<th class="tableblock halign-left valign-top">Description</th>
<th class="tableblock halign-left valign-top">Required</th>
<th class="tableblock halign-left valign-top">Schema</th>
<th class="tableblock halign-left valign-top">Default</th>
</tr>
</thead>
<tbody>
<tr>
<td class="tableblock halign-left valign-top"><p class="tableblock">secretName</p></td>
<td class="tableblock halign-left valign-top"><p class="tableblock">the name of secret that contains Azure Storage Account Name and Key</p></td>
<td class="tableblock halign-left valign-top"><p class="tableblock">true</p></td>
<td class="tableblock halign-left valign-top"><p class="tableblock">string</p></td>
<td class="tableblock halign-left valign-top"></td>
</tr>
<tr>
<td class="tableblock halign-left valign-top"><p class="tableblock">shareName</p></td>
<td class="tableblock halign-left valign-top"><p class="tableblock">Share Name</p></td>
<td class="tableblock halign-left valign-top"><p class="tableblock">true</p></td>
<td class="tableblock halign-left valign-top"><p class="tableblock">string</p></td>
<td class="tableblock halign-left valign-top"></td>
</tr>
<tr>
<td class="tableblock halign-left valign-top"><p class="tableblock">readOnly</p></td>
<td class="tableblock halign-left valign-top"><p class="tableblock">Defaults to false (read/write). ReadOnly here will force the ReadOnly setting in VolumeMounts.</p></td>
<td class="tableblock halign-left valign-top"><p class="tableblock">false</p></td>
<td class="tableblock halign-left valign-top"><p class="tableblock">boolean</p></td>
<td class="tableblock halign-left valign-top"><p class="tableblock">false</p></td>
</tr>
</tbody>
</table>

</div>
<div class="sect2">
<h3 id="_types_uid">types.UID</h3>

</div>
<div class="sect2">
<h3 id="_v1_iscsivolumesource">v1.ISCSIVolumeSource</h3>
<div class="paragraph">
<p>Represents an ISCSI disk. ISCSI volumes can only be mounted as read/write once. ISCSI volumes support ownership management and SELinux relabeling.</p>
</div>
<table class="tableblock frame-all grid-all" style="width:100%; ">
<colgroup>
<col style="width:20%;">
<col style="width:20%;">
<col style="width:20%;">
<col style="width:20%;">
<col style="width:20%;"> 
</colgroup>
<thead>
<tr>
<th class="tableblock halign-left valign-top">Name</th>
<th class="tableblock halign-left valign-top">Description</th>
<th class="tableblock halign-left valign-top">Required</th>
<th class="tableblock halign-left valign-top">Schema</th>
<th class="tableblock halign-left valign-top">Default</th>
</tr>
</thead>
<tbody>
<tr>
<td class="tableblock halign-left valign-top"><p class="tableblock">targetPortal</p></td>
<td class="tableblock halign-left valign-top"><p class="tableblock">iSCSI target portal. The portal is either an IP or ip_addr:port if the port is other than default (typically TCP ports 860 and 3260).</p></td>
<td class="tableblock halign-left valign-top"><p class="tableblock">true</p></td>
<td class="tableblock halign-left valign-top"><p class="tableblock">string</p></td>
<td class="tableblock halign-left valign-top"></td>
</tr>
<tr>
<td class="tableblock halign-left valign-top"><p class="tableblock">iqn</p></td>
<td class="tableblock halign-left valign-top"><p class="tableblock">Target iSCSI Qualified Name.</p></td>
<td class="tableblock halign-left valign-top"><p class="tableblock">true</p></td>
<td class="tableblock halign-left valign-top"><p class="tableblock">string</p></td>
<td class="tableblock halign-left valign-top"></td>
</tr>
<tr>
<td class="tableblock halign-left valign-top"><p class="tableblock">lun</p></td>
<td class="tableblock halign-left valign-top"><p class="tableblock">iSCSI target lun number.</p></td>
<td class="tableblock halign-left valign-top"><p class="tableblock">true</p></td>
<td class="tableblock halign-left valign-top"><p class="tableblock">integer (int32)</p></td>
<td class="tableblock halign-left valign-top"></td>
</tr>
<tr>
<td class="tableblock halign-left valign-top"><p class="tableblock">iscsiInterface</p></td>
<td class="tableblock halign-left valign-top"><p class="tableblock">Optional: Defaults to <em>default</em> (tcp). iSCSI interface name that uses an iSCSI transport.</p></td>
<td class="tableblock halign-left valign-top"><p class="tableblock">false</p></td>
<td class="tableblock halign-left valign-top"><p class="tableblock">string</p></td>
<td class="tableblock halign-left valign-top"></td>
</tr>
<tr>
<td class="tableblock halign-left valign-top"><p class="tableblock">fsType</p></td>
<td class="tableblock halign-left valign-top"><p class="tableblock">Filesystem type of the volume that you want to mount. Tip: Ensure that the filesystem type is supported by the host operating system. Examples: "ext4", "xfs", "ntfs". Implicitly inferred to be "ext4" if unspecified. More info: <a href="http://releases.k8s.io/release-1.3/docs/user-guide/volumes.md#iscsi">http://releases.k8s.io/release-1.3/docs/user-guide/volumes.md#iscsi</a></p></td>
<td class="tableblock halign-left valign-top"><p class="tableblock">false</p></td>
<td class="tableblock halign-left valign-top"><p class="tableblock">string</p></td>
<td class="tableblock halign-left valign-top"></td>
</tr>
<tr>
<td class="tableblock halign-left valign-top"><p class="tableblock">readOnly</p></td>
<td class="tableblock halign-left valign-top"><p class="tableblock">ReadOnly here will force the ReadOnly setting in VolumeMounts. Defaults to false.</p></td>
<td class="tableblock halign-left valign-top"><p class="tableblock">false</p></td>
<td class="tableblock halign-left valign-top"><p class="tableblock">boolean</p></td>
<td class="tableblock halign-left valign-top"><p class="tableblock">false</p></td>
</tr>
</tbody>
</table>

</div>
<div class="sect2">
<h3 id="_v1_emptydirvolumesource">v1.EmptyDirVolumeSource</h3>
<div class="paragraph">
<p>Represents an empty directory for a pod. Empty directory volumes support ownership management and SELinux relabeling.</p>
</div>
<table class="tableblock frame-all grid-all" style="width:100%; ">
<colgroup>
<col style="width:20%;">
<col style="width:20%;">
<col style="width:20%;">
<col style="width:20%;">
<col style="width:20%;"> 
</colgroup>
<thead>
<tr>
<th class="tableblock halign-left valign-top">Name</th>
<th class="tableblock halign-left valign-top">Description</th>
<th class="tableblock halign-left valign-top">Required</th>
<th class="tableblock halign-left valign-top">Schema</th>
<th class="tableblock halign-left valign-top">Default</th>
</tr>
</thead>
<tbody>
<tr>
<td class="tableblock halign-left valign-top"><p class="tableblock">medium</p></td>
<td class="tableblock halign-left valign-top"><p class="tableblock">What type of storage medium should back this directory. The default is "" which means to use the node&#8217;s default medium. Must be an empty string (default) or Memory. More info: <a href="http://releases.k8s.io/release-1.3/docs/user-guide/volumes.md#emptydir">http://releases.k8s.io/release-1.3/docs/user-guide/volumes.md#emptydir</a></p></td>
<td class="tableblock halign-left valign-top"><p class="tableblock">false</p></td>
<td class="tableblock halign-left valign-top"><p class="tableblock">string</p></td>
<td class="tableblock halign-left valign-top"></td>
</tr>
</tbody>
</table>

</div>
<div class="sect2">
<h3 id="_v1beta1_ingresslist">v1beta1.IngressList</h3>
<div class="paragraph">
<p>IngressList is a collection of Ingress.</p>
</div>
<table class="tableblock frame-all grid-all" style="width:100%; ">
<colgroup>
<col style="width:20%;">
<col style="width:20%;">
<col style="width:20%;">
<col style="width:20%;">
<col style="width:20%;"> 
</colgroup>
<thead>
<tr>
<th class="tableblock halign-left valign-top">Name</th>
<th class="tableblock halign-left valign-top">Description</th>
<th class="tableblock halign-left valign-top">Required</th>
<th class="tableblock halign-left valign-top">Schema</th>
<th class="tableblock halign-left valign-top">Default</th>
</tr>
</thead>
<tbody>
<tr>
<td class="tableblock halign-left valign-top"><p class="tableblock">kind</p></td>
<td class="tableblock halign-left valign-top"><p class="tableblock">Kind is a string value representing the REST resource this object represents. Servers may infer this from the endpoint the client submits requests to. Cannot be updated. In CamelCase. More info: <a href="http://releases.k8s.io/release-1.3/docs/devel/api-conventions.md#types-kinds">http://releases.k8s.io/release-1.3/docs/devel/api-conventions.md#types-kinds</a></p></td>
<td class="tableblock halign-left valign-top"><p class="tableblock">false</p></td>
<td class="tableblock halign-left valign-top"><p class="tableblock">string</p></td>
<td class="tableblock halign-left valign-top"></td>
</tr>
<tr>
<td class="tableblock halign-left valign-top"><p class="tableblock">apiVersion</p></td>
<td class="tableblock halign-left valign-top"><p class="tableblock">APIVersion defines the versioned schema of this representation of an object. Servers should convert recognized schemas to the latest internal value, and may reject unrecognized values. More info: <a href="http://releases.k8s.io/release-1.3/docs/devel/api-conventions.md#resources">http://releases.k8s.io/release-1.3/docs/devel/api-conventions.md#resources</a></p></td>
<td class="tableblock halign-left valign-top"><p class="tableblock">false</p></td>
<td class="tableblock halign-left valign-top"><p class="tableblock">string</p></td>
<td class="tableblock halign-left valign-top"></td>
</tr>
<tr>
<td class="tableblock halign-left valign-top"><p class="tableblock">metadata</p></td>
<td class="tableblock halign-left valign-top"><p class="tableblock">Standard object&#8217;s metadata. More info: <a href="http://releases.k8s.io/release-1.3/docs/devel/api-conventions.md#metadata">http://releases.k8s.io/release-1.3/docs/devel/api-conventions.md#metadata</a></p></td>
<td class="tableblock halign-left valign-top"><p class="tableblock">false</p></td>
<td class="tableblock halign-left valign-top"><p class="tableblock"><a href="#_unversioned_listmeta">unversioned.ListMeta</a></p></td>
<td class="tableblock halign-left valign-top"></td>
</tr>
<tr>
<td class="tableblock halign-left valign-top"><p class="tableblock">items</p></td>
<td class="tableblock halign-left valign-top"><p class="tableblock">Items is the list of Ingress.</p></td>
<td class="tableblock halign-left valign-top"><p class="tableblock">true</p></td>
<td class="tableblock halign-left valign-top"><p class="tableblock"><a href="#_v1beta1_ingress">v1beta1.Ingress</a> array</p></td>
<td class="tableblock halign-left valign-top"></td>
</tr>
</tbody>
</table>

</div>
<div class="sect2">
<h3 id="_v1beta1_scalespec">v1beta1.ScaleSpec</h3>
<div class="paragraph">
<p>describes the attributes of a scale subresource</p>
</div>
<table class="tableblock frame-all grid-all" style="width:100%; ">
<colgroup>
<col style="width:20%;">
<col style="width:20%;">
<col style="width:20%;">
<col style="width:20%;">
<col style="width:20%;"> 
</colgroup>
<thead>
<tr>
<th class="tableblock halign-left valign-top">Name</th>
<th class="tableblock halign-left valign-top">Description</th>
<th class="tableblock halign-left valign-top">Required</th>
<th class="tableblock halign-left valign-top">Schema</th>
<th class="tableblock halign-left valign-top">Default</th>
</tr>
</thead>
<tbody>
<tr>
<td class="tableblock halign-left valign-top"><p class="tableblock">replicas</p></td>
<td class="tableblock halign-left valign-top"><p class="tableblock">desired number of instances for the scaled object.</p></td>
<td class="tableblock halign-left valign-top"><p class="tableblock">false</p></td>
<td class="tableblock halign-left valign-top"><p class="tableblock">integer (int32)</p></td>
<td class="tableblock halign-left valign-top"></td>
</tr>
</tbody>
</table>

</div>
<div class="sect2">
<h3 id="_unversioned_patch">unversioned.Patch</h3>
<div class="paragraph">
<p>Patch is provided to give a concrete name and type to the Kubernetes PATCH request body.</p>
</div>
</div>
<div class="sect2">
<h3 id="_v1_flockervolumesource">v1.FlockerVolumeSource</h3>
<div class="paragraph">
<p>Represents a Flocker volume mounted by the Flocker agent. Flocker volumes do not support ownership management or SELinux relabeling.</p>
</div>
<table class="tableblock frame-all grid-all" style="width:100%; ">
<colgroup>
<col style="width:20%;">
<col style="width:20%;">
<col style="width:20%;">
<col style="width:20%;">
<col style="width:20%;"> 
</colgroup>
<thead>
<tr>
<th class="tableblock halign-left valign-top">Name</th>
<th class="tableblock halign-left valign-top">Description</th>
<th class="tableblock halign-left valign-top">Required</th>
<th class="tableblock halign-left valign-top">Schema</th>
<th class="tableblock halign-left valign-top">Default</th>
</tr>
</thead>
<tbody>
<tr>
<td class="tableblock halign-left valign-top"><p class="tableblock">datasetName</p></td>
<td class="tableblock halign-left valign-top"><p class="tableblock">Required: the volume name. This is going to be store on metadata &#8594; name on the payload for Flocker</p></td>
<td class="tableblock halign-left valign-top"><p class="tableblock">true</p></td>
<td class="tableblock halign-left valign-top"><p class="tableblock">string</p></td>
<td class="tableblock halign-left valign-top"></td>
</tr>
</tbody>
</table>

</div>
<div class="sect2">
<h3 id="_v1_persistentvolumeclaimvolumesource">v1.PersistentVolumeClaimVolumeSource</h3>
<div class="paragraph">
<p>PersistentVolumeClaimVolumeSource references the user&#8217;s PVC in the same namespace. This volume finds the bound PV and mounts that volume for the pod. A PersistentVolumeClaimVolumeSource is, essentially, a wrapper around another type of volume that is owned by someone else (the system).</p>
</div>
<table class="tableblock frame-all grid-all" style="width:100%; ">
<colgroup>
<col style="width:20%;">
<col style="width:20%;">
<col style="width:20%;">
<col style="width:20%;">
<col style="width:20%;"> 
</colgroup>
<thead>
<tr>
<th class="tableblock halign-left valign-top">Name</th>
<th class="tableblock halign-left valign-top">Description</th>
<th class="tableblock halign-left valign-top">Required</th>
<th class="tableblock halign-left valign-top">Schema</th>
<th class="tableblock halign-left valign-top">Default</th>
</tr>
</thead>
<tbody>
<tr>
<td class="tableblock halign-left valign-top"><p class="tableblock">claimName</p></td>
<td class="tableblock halign-left valign-top"><p class="tableblock">ClaimName is the name of a PersistentVolumeClaim in the same namespace as the pod using this volume. More info: <a href="http://releases.k8s.io/release-1.3/docs/user-guide/persistent-volumes.md#persistentvolumeclaims">http://releases.k8s.io/release-1.3/docs/user-guide/persistent-volumes.md#persistentvolumeclaims</a></p></td>
<td class="tableblock halign-left valign-top"><p class="tableblock">true</p></td>
<td class="tableblock halign-left valign-top"><p class="tableblock">string</p></td>
<td class="tableblock halign-left valign-top"></td>
</tr>
<tr>
<td class="tableblock halign-left valign-top"><p class="tableblock">readOnly</p></td>
<td class="tableblock halign-left valign-top"><p class="tableblock">Will force the ReadOnly setting in VolumeMounts. Default false.</p></td>
<td class="tableblock halign-left valign-top"><p class="tableblock">false</p></td>
<td class="tableblock halign-left valign-top"><p class="tableblock">boolean</p></td>
<td class="tableblock halign-left valign-top"><p class="tableblock">false</p></td>
</tr>
</tbody>
</table>

</div>
<div class="sect2">
<h3 id="_unversioned_listmeta">unversioned.ListMeta</h3>
<div class="paragraph">
<p>ListMeta describes metadata that synthetic resources must have, including lists and various status objects. A resource may have only one of {ObjectMeta, ListMeta}.</p>
</div>
<table class="tableblock frame-all grid-all" style="width:100%; ">
<colgroup>
<col style="width:20%;">
<col style="width:20%;">
<col style="width:20%;">
<col style="width:20%;">
<col style="width:20%;"> 
</colgroup>
<thead>
<tr>
<th class="tableblock halign-left valign-top">Name</th>
<th class="tableblock halign-left valign-top">Description</th>
<th class="tableblock halign-left valign-top">Required</th>
<th class="tableblock halign-left valign-top">Schema</th>
<th class="tableblock halign-left valign-top">Default</th>
</tr>
</thead>
<tbody>
<tr>
<td class="tableblock halign-left valign-top"><p class="tableblock">selfLink</p></td>
<td class="tableblock halign-left valign-top"><p class="tableblock">SelfLink is a URL representing this object. Populated by the system. Read-only.</p></td>
<td class="tableblock halign-left valign-top"><p class="tableblock">false</p></td>
<td class="tableblock halign-left valign-top"><p class="tableblock">string</p></td>
<td class="tableblock halign-left valign-top"></td>
</tr>
<tr>
<td class="tableblock halign-left valign-top"><p class="tableblock">resourceVersion</p></td>
<td class="tableblock halign-left valign-top"><p class="tableblock">String that identifies the server&#8217;s internal version of this object that can be used by clients to determine when objects have changed. Value must be treated as opaque by clients and passed unmodified back to the server. Populated by the system. Read-only. More info: <a href="http://releases.k8s.io/release-1.3/docs/devel/api-conventions.md#concurrency-control-and-consistency">http://releases.k8s.io/release-1.3/docs/devel/api-conventions.md#concurrency-control-and-consistency</a></p></td>
<td class="tableblock halign-left valign-top"><p class="tableblock">false</p></td>
<td class="tableblock halign-left valign-top"><p class="tableblock">string</p></td>
<td class="tableblock halign-left valign-top"></td>
</tr>
</tbody>
</table>

</div>
<div class="sect2">
<h3 id="_v1beta1_horizontalpodautoscaler">v1beta1.HorizontalPodAutoscaler</h3>
<div class="paragraph">
<p>configuration of a horizontal pod autoscaler.</p>
</div>
<table class="tableblock frame-all grid-all" style="width:100%; ">
<colgroup>
<col style="width:20%;">
<col style="width:20%;">
<col style="width:20%;">
<col style="width:20%;">
<col style="width:20%;"> 
</colgroup>
<thead>
<tr>
<th class="tableblock halign-left valign-top">Name</th>
<th class="tableblock halign-left valign-top">Description</th>
<th class="tableblock halign-left valign-top">Required</th>
<th class="tableblock halign-left valign-top">Schema</th>
<th class="tableblock halign-left valign-top">Default</th>
</tr>
</thead>
<tbody>
<tr>
<td class="tableblock halign-left valign-top"><p class="tableblock">kind</p></td>
<td class="tableblock halign-left valign-top"><p class="tableblock">Kind is a string value representing the REST resource this object represents. Servers may infer this from the endpoint the client submits requests to. Cannot be updated. In CamelCase. More info: <a href="http://releases.k8s.io/release-1.3/docs/devel/api-conventions.md#types-kinds">http://releases.k8s.io/release-1.3/docs/devel/api-conventions.md#types-kinds</a></p></td>
<td class="tableblock halign-left valign-top"><p class="tableblock">false</p></td>
<td class="tableblock halign-left valign-top"><p class="tableblock">string</p></td>
<td class="tableblock halign-left valign-top"></td>
</tr>
<tr>
<td class="tableblock halign-left valign-top"><p class="tableblock">apiVersion</p></td>
<td class="tableblock halign-left valign-top"><p class="tableblock">APIVersion defines the versioned schema of this representation of an object. Servers should convert recognized schemas to the latest internal value, and may reject unrecognized values. More info: <a href="http://releases.k8s.io/release-1.3/docs/devel/api-conventions.md#resources">http://releases.k8s.io/release-1.3/docs/devel/api-conventions.md#resources</a></p></td>
<td class="tableblock halign-left valign-top"><p class="tableblock">false</p></td>
<td class="tableblock halign-left valign-top"><p class="tableblock">string</p></td>
<td class="tableblock halign-left valign-top"></td>
</tr>
<tr>
<td class="tableblock halign-left valign-top"><p class="tableblock">metadata</p></td>
<td class="tableblock halign-left valign-top"><p class="tableblock">Standard object metadata. More info: <a href="http://releases.k8s.io/release-1.3/docs/devel/api-conventions.md#metadata">http://releases.k8s.io/release-1.3/docs/devel/api-conventions.md#metadata</a></p></td>
<td class="tableblock halign-left valign-top"><p class="tableblock">false</p></td>
<td class="tableblock halign-left valign-top"><p class="tableblock"><a href="#_v1_objectmeta">v1.ObjectMeta</a></p></td>
<td class="tableblock halign-left valign-top"></td>
</tr>
<tr>
<td class="tableblock halign-left valign-top"><p class="tableblock">spec</p></td>
<td class="tableblock halign-left valign-top"><p class="tableblock">behaviour of autoscaler. More info: <a href="http://releases.k8s.io/release-1.3/docs/devel/api-conventions.md#spec-and-status">http://releases.k8s.io/release-1.3/docs/devel/api-conventions.md#spec-and-status</a>.</p></td>
<td class="tableblock halign-left valign-top"><p class="tableblock">false</p></td>
<td class="tableblock halign-left valign-top"><p class="tableblock"><a href="#_v1beta1_horizontalpodautoscalerspec">v1beta1.HorizontalPodAutoscalerSpec</a></p></td>
<td class="tableblock halign-left valign-top"></td>
</tr>
<tr>
<td class="tableblock halign-left valign-top"><p class="tableblock">status</p></td>
<td class="tableblock halign-left valign-top"><p class="tableblock">current information about the autoscaler.</p></td>
<td class="tableblock halign-left valign-top"><p class="tableblock">false</p></td>
<td class="tableblock halign-left valign-top"><p class="tableblock"><a href="#_v1beta1_horizontalpodautoscalerstatus">v1beta1.HorizontalPodAutoscalerStatus</a></p></td>
<td class="tableblock halign-left valign-top"></td>
</tr>
</tbody>
</table>

</div>
<div class="sect2">
<h3 id="_v1beta1_rollbackconfig">v1beta1.RollbackConfig</h3>
<table class="tableblock frame-all grid-all" style="width:100%; ">
<colgroup>
<col style="width:20%;">
<col style="width:20%;">
<col style="width:20%;">
<col style="width:20%;">
<col style="width:20%;"> 
</colgroup>
<thead>
<tr>
<th class="tableblock halign-left valign-top">Name</th>
<th class="tableblock halign-left valign-top">Description</th>
<th class="tableblock halign-left valign-top">Required</th>
<th class="tableblock halign-left valign-top">Schema</th>
<th class="tableblock halign-left valign-top">Default</th>
</tr>
</thead>
<tbody>
<tr>
<td class="tableblock halign-left valign-top"><p class="tableblock">revision</p></td>
<td class="tableblock halign-left valign-top"><p class="tableblock">The revision to rollback to. If set to 0, rollbck to the last revision.</p></td>
<td class="tableblock halign-left valign-top"><p class="tableblock">false</p></td>
<td class="tableblock halign-left valign-top"><p class="tableblock">integer (int64)</p></td>
<td class="tableblock halign-left valign-top"></td>
</tr>
</tbody>
</table>

</div>
<div class="sect2">
<h3 id="_v1_secretvolumesource">v1.SecretVolumeSource</h3>
<div class="paragraph">
<p>Adapts a Secret into a volume.</p>
</div>
<div class="paragraph">
<p>The contents of the target Secret&#8217;s Data field will be presented in a volume as files using the keys in the Data field as the file names. Secret volumes support ownership management and SELinux relabeling.</p>
</div>
<table class="tableblock frame-all grid-all" style="width:100%; ">
<colgroup>
<col style="width:20%;">
<col style="width:20%;">
<col style="width:20%;">
<col style="width:20%;">
<col style="width:20%;"> 
</colgroup>
<thead>
<tr>
<th class="tableblock halign-left valign-top">Name</th>
<th class="tableblock halign-left valign-top">Description</th>
<th class="tableblock halign-left valign-top">Required</th>
<th class="tableblock halign-left valign-top">Schema</th>
<th class="tableblock halign-left valign-top">Default</th>
</tr>
</thead>
<tbody>
<tr>
<td class="tableblock halign-left valign-top"><p class="tableblock">secretName</p></td>
<td class="tableblock halign-left valign-top"><p class="tableblock">Name of the secret in the pod&#8217;s namespace to use. More info: <a href="http://releases.k8s.io/release-1.3/docs/user-guide/volumes.md#secrets">http://releases.k8s.io/release-1.3/docs/user-guide/volumes.md#secrets</a></p></td>
<td class="tableblock halign-left valign-top"><p class="tableblock">false</p></td>
<td class="tableblock halign-left valign-top"><p class="tableblock">string</p></td>
<td class="tableblock halign-left valign-top"></td>
</tr>
<tr>
<td class="tableblock halign-left valign-top"><p class="tableblock">items</p></td>
<td class="tableblock halign-left valign-top"><p class="tableblock">If unspecified, each key-value pair in the Data field of the referenced Secret will be projected into the volume as a file whose name is the key and content is the value. If specified, the listed keys will be projected into the specified paths, and unlisted keys will not be present. If a key is specified which is not present in the Secret, the volume setup will error. Paths must be relative and may not contain the <em>..</em> path or start with <em>..</em>.</p></td>
<td class="tableblock halign-left valign-top"><p class="tableblock">false</p></td>
<td class="tableblock halign-left valign-top"><p class="tableblock"><a href="#_v1_keytopath">v1.KeyToPath</a> array</p></td>
<td class="tableblock halign-left valign-top"></td>
</tr>
</tbody>
</table>

</div>
<div class="sect2">
<h3 id="_v1_envvarsource">v1.EnvVarSource</h3>
<div class="paragraph">
<p>EnvVarSource represents a source for the value of an EnvVar.</p>
</div>
<table class="tableblock frame-all grid-all" style="width:100%; ">
<colgroup>
<col style="width:20%;">
<col style="width:20%;">
<col style="width:20%;">
<col style="width:20%;">
<col style="width:20%;"> 
</colgroup>
<thead>
<tr>
<th class="tableblock halign-left valign-top">Name</th>
<th class="tableblock halign-left valign-top">Description</th>
<th class="tableblock halign-left valign-top">Required</th>
<th class="tableblock halign-left valign-top">Schema</th>
<th class="tableblock halign-left valign-top">Default</th>
</tr>
</thead>
<tbody>
<tr>
<td class="tableblock halign-left valign-top"><p class="tableblock">fieldRef</p></td>
<td class="tableblock halign-left valign-top"><p class="tableblock">Selects a field of the pod; only name and namespace are supported.</p></td>
<td class="tableblock halign-left valign-top"><p class="tableblock">false</p></td>
<td class="tableblock halign-left valign-top"><p class="tableblock"><a href="#_v1_objectfieldselector">v1.ObjectFieldSelector</a></p></td>
<td class="tableblock halign-left valign-top"></td>
</tr>
<tr>
<td class="tableblock halign-left valign-top"><p class="tableblock">resourceFieldRef</p></td>
<td class="tableblock halign-left valign-top"><p class="tableblock">Selects a resource of the container: only resources limits and requests (limits.cpu, limits.memory, requests.cpu and requests.memory) are currently supported.</p></td>
<td class="tableblock halign-left valign-top"><p class="tableblock">false</p></td>
<td class="tableblock halign-left valign-top"><p class="tableblock"><a href="#_v1_resourcefieldselector">v1.ResourceFieldSelector</a></p></td>
<td class="tableblock halign-left valign-top"></td>
</tr>
<tr>
<td class="tableblock halign-left valign-top"><p class="tableblock">configMapKeyRef</p></td>
<td class="tableblock halign-left valign-top"><p class="tableblock">Selects a key of a ConfigMap.</p></td>
<td class="tableblock halign-left valign-top"><p class="tableblock">false</p></td>
<td class="tableblock halign-left valign-top"><p class="tableblock"><a href="#_v1_configmapkeyselector">v1.ConfigMapKeySelector</a></p></td>
<td class="tableblock halign-left valign-top"></td>
</tr>
<tr>
<td class="tableblock halign-left valign-top"><p class="tableblock">secretKeyRef</p></td>
<td class="tableblock halign-left valign-top"><p class="tableblock">Selects a key of a secret in the pod&#8217;s namespace</p></td>
<td class="tableblock halign-left valign-top"><p class="tableblock">false</p></td>
<td class="tableblock halign-left valign-top"><p class="tableblock"><a href="#_v1_secretkeyselector">v1.SecretKeySelector</a></p></td>
<td class="tableblock halign-left valign-top"></td>
</tr>
</tbody>
</table>

</div>
<div class="sect2">
<h3 id="_v1_flexvolumesource">v1.FlexVolumeSource</h3>
<div class="paragraph">
<p>FlexVolume represents a generic volume resource that is provisioned/attached using a exec based plugin. This is an alpha feature and may change in future.</p>
</div>
<table class="tableblock frame-all grid-all" style="width:100%; ">
<colgroup>
<col style="width:20%;">
<col style="width:20%;">
<col style="width:20%;">
<col style="width:20%;">
<col style="width:20%;"> 
</colgroup>
<thead>
<tr>
<th class="tableblock halign-left valign-top">Name</th>
<th class="tableblock halign-left valign-top">Description</th>
<th class="tableblock halign-left valign-top">Required</th>
<th class="tableblock halign-left valign-top">Schema</th>
<th class="tableblock halign-left valign-top">Default</th>
</tr>
</thead>
<tbody>
<tr>
<td class="tableblock halign-left valign-top"><p class="tableblock">driver</p></td>
<td class="tableblock halign-left valign-top"><p class="tableblock">Driver is the name of the driver to use for this volume.</p></td>
<td class="tableblock halign-left valign-top"><p class="tableblock">true</p></td>
<td class="tableblock halign-left valign-top"><p class="tableblock">string</p></td>
<td class="tableblock halign-left valign-top"></td>
</tr>
<tr>
<td class="tableblock halign-left valign-top"><p class="tableblock">fsType</p></td>
<td class="tableblock halign-left valign-top"><p class="tableblock">Filesystem type to mount. Must be a filesystem type supported by the host operating system. Ex. "ext4", "xfs", "ntfs". The default filesystem depends on FlexVolume script.</p></td>
<td class="tableblock halign-left valign-top"><p class="tableblock">false</p></td>
<td class="tableblock halign-left valign-top"><p class="tableblock">string</p></td>
<td class="tableblock halign-left valign-top"></td>
</tr>
<tr>
<td class="tableblock halign-left valign-top"><p class="tableblock">secretRef</p></td>
<td class="tableblock halign-left valign-top"><p class="tableblock">Optional: SecretRef is reference to the secret object containing sensitive information to pass to the plugin scripts. This may be empty if no secret object is specified. If the secret object contains more than one secret, all secrets are passed to the plugin scripts.</p></td>
<td class="tableblock halign-left valign-top"><p class="tableblock">false</p></td>
<td class="tableblock halign-left valign-top"><p class="tableblock"><a href="#_v1_localobjectreference">v1.LocalObjectReference</a></p></td>
<td class="tableblock halign-left valign-top"></td>
</tr>
<tr>
<td class="tableblock halign-left valign-top"><p class="tableblock">readOnly</p></td>
<td class="tableblock halign-left valign-top"><p class="tableblock">Optional: Defaults to false (read/write). ReadOnly here will force the ReadOnly setting in VolumeMounts.</p></td>
<td class="tableblock halign-left valign-top"><p class="tableblock">false</p></td>
<td class="tableblock halign-left valign-top"><p class="tableblock">boolean</p></td>
<td class="tableblock halign-left valign-top"><p class="tableblock">false</p></td>
</tr>
<tr>
<td class="tableblock halign-left valign-top"><p class="tableblock">options</p></td>
<td class="tableblock halign-left valign-top"><p class="tableblock">Optional: Extra command options if any.</p></td>
<td class="tableblock halign-left valign-top"><p class="tableblock">false</p></td>
<td class="tableblock halign-left valign-top"><p class="tableblock">object</p></td>
<td class="tableblock halign-left valign-top"></td>
</tr>
</tbody>
</table>

</div>
<div class="sect2">
<h3 id="_v1beta1_jobcondition">v1beta1.JobCondition</h3>
<div class="paragraph">
<p>JobCondition describes current state of a job.</p>
</div>
<table class="tableblock frame-all grid-all" style="width:100%; ">
<colgroup>
<col style="width:20%;">
<col style="width:20%;">
<col style="width:20%;">
<col style="width:20%;">
<col style="width:20%;"> 
</colgroup>
<thead>
<tr>
<th class="tableblock halign-left valign-top">Name</th>
<th class="tableblock halign-left valign-top">Description</th>
<th class="tableblock halign-left valign-top">Required</th>
<th class="tableblock halign-left valign-top">Schema</th>
<th class="tableblock halign-left valign-top">Default</th>
</tr>
</thead>
<tbody>
<tr>
<td class="tableblock halign-left valign-top"><p class="tableblock">type</p></td>
<td class="tableblock halign-left valign-top"><p class="tableblock">Type of job condition, Complete or Failed.</p></td>
<td class="tableblock halign-left valign-top"><p class="tableblock">true</p></td>
<td class="tableblock halign-left valign-top"><p class="tableblock">string</p></td>
<td class="tableblock halign-left valign-top"></td>
</tr>
<tr>
<td class="tableblock halign-left valign-top"><p class="tableblock">status</p></td>
<td class="tableblock halign-left valign-top"><p class="tableblock">Status of the condition, one of True, False, Unknown.</p></td>
<td class="tableblock halign-left valign-top"><p class="tableblock">true</p></td>
<td class="tableblock halign-left valign-top"><p class="tableblock">string</p></td>
<td class="tableblock halign-left valign-top"></td>
</tr>
<tr>
<td class="tableblock halign-left valign-top"><p class="tableblock">lastProbeTime</p></td>
<td class="tableblock halign-left valign-top"><p class="tableblock">Last time the condition was checked.</p></td>
<td class="tableblock halign-left valign-top"><p class="tableblock">false</p></td>
<td class="tableblock halign-left valign-top"><p class="tableblock">string</p></td>
<td class="tableblock halign-left valign-top"></td>
</tr>
<tr>
<td class="tableblock halign-left valign-top"><p class="tableblock">lastTransitionTime</p></td>
<td class="tableblock halign-left valign-top"><p class="tableblock">Last time the condition transit from one status to another.</p></td>
<td class="tableblock halign-left valign-top"><p class="tableblock">false</p></td>
<td class="tableblock halign-left valign-top"><p class="tableblock">string</p></td>
<td class="tableblock halign-left valign-top"></td>
</tr>
<tr>
<td class="tableblock halign-left valign-top"><p class="tableblock">reason</p></td>
<td class="tableblock halign-left valign-top"><p class="tableblock">(brief) reason for the condition&#8217;s last transition.</p></td>
<td class="tableblock halign-left valign-top"><p class="tableblock">false</p></td>
<td class="tableblock halign-left valign-top"><p class="tableblock">string</p></td>
<td class="tableblock halign-left valign-top"></td>
</tr>
<tr>
<td class="tableblock halign-left valign-top"><p class="tableblock">message</p></td>
<td class="tableblock halign-left valign-top"><p class="tableblock">Human readable message indicating details about last transition.</p></td>
<td class="tableblock halign-left valign-top"><p class="tableblock">false</p></td>
<td class="tableblock halign-left valign-top"><p class="tableblock">string</p></td>
<td class="tableblock halign-left valign-top"></td>
</tr>
</tbody>
</table>

</div>
<div class="sect2">
<h3 id="_v1_loadbalanceringress">v1.LoadBalancerIngress</h3>
<div class="paragraph">
<p>LoadBalancerIngress represents the status of a load-balancer ingress point: traffic intended for the service should be sent to an ingress point.</p>
</div>
<table class="tableblock frame-all grid-all" style="width:100%; ">
<colgroup>
<col style="width:20%;">
<col style="width:20%;">
<col style="width:20%;">
<col style="width:20%;">
<col style="width:20%;"> 
</colgroup>
<thead>
<tr>
<th class="tableblock halign-left valign-top">Name</th>
<th class="tableblock halign-left valign-top">Description</th>
<th class="tableblock halign-left valign-top">Required</th>
<th class="tableblock halign-left valign-top">Schema</th>
<th class="tableblock halign-left valign-top">Default</th>
</tr>
</thead>
<tbody>
<tr>
<td class="tableblock halign-left valign-top"><p class="tableblock">ip</p></td>
<td class="tableblock halign-left valign-top"><p class="tableblock">IP is set for load-balancer ingress points that are IP based (typically GCE or OpenStack load-balancers)</p></td>
<td class="tableblock halign-left valign-top"><p class="tableblock">false</p></td>
<td class="tableblock halign-left valign-top"><p class="tableblock">string</p></td>
<td class="tableblock halign-left valign-top"></td>
</tr>
<tr>
<td class="tableblock halign-left valign-top"><p class="tableblock">hostname</p></td>
<td class="tableblock halign-left valign-top"><p class="tableblock">Hostname is set for load-balancer ingress points that are DNS based (typically AWS load-balancers)</p></td>
<td class="tableblock halign-left valign-top"><p class="tableblock">false</p></td>
<td class="tableblock halign-left valign-top"><p class="tableblock">string</p></td>
<td class="tableblock halign-left valign-top"></td>
</tr>
</tbody>
</table>

</div>
<div class="sect2">
<h3 id="_v1beta1_apiversion">v1beta1.APIVersion</h3>
<div class="paragraph">
<p>An APIVersion represents a single concrete version of an object model.</p>
</div>
<table class="tableblock frame-all grid-all" style="width:100%; ">
<colgroup>
<col style="width:20%;">
<col style="width:20%;">
<col style="width:20%;">
<col style="width:20%;">
<col style="width:20%;"> 
</colgroup>
<thead>
<tr>
<th class="tableblock halign-left valign-top">Name</th>
<th class="tableblock halign-left valign-top">Description</th>
<th class="tableblock halign-left valign-top">Required</th>
<th class="tableblock halign-left valign-top">Schema</th>
<th class="tableblock halign-left valign-top">Default</th>
</tr>
</thead>
<tbody>
<tr>
<td class="tableblock halign-left valign-top"><p class="tableblock">name</p></td>
<td class="tableblock halign-left valign-top"><p class="tableblock">Name of this version (e.g. <em>v1</em>).</p></td>
<td class="tableblock halign-left valign-top"><p class="tableblock">false</p></td>
<td class="tableblock halign-left valign-top"><p class="tableblock">string</p></td>
<td class="tableblock halign-left valign-top"></td>
</tr>
</tbody>
</table>

</div>
<div class="sect2">
<h3 id="_v1_keytopath">v1.KeyToPath</h3>
<div class="paragraph">
<p>Maps a string key to a path within a volume.</p>
</div>
<table class="tableblock frame-all grid-all" style="width:100%; ">
<colgroup>
<col style="width:20%;">
<col style="width:20%;">
<col style="width:20%;">
<col style="width:20%;">
<col style="width:20%;"> 
</colgroup>
<thead>
<tr>
<th class="tableblock halign-left valign-top">Name</th>
<th class="tableblock halign-left valign-top">Description</th>
<th class="tableblock halign-left valign-top">Required</th>
<th class="tableblock halign-left valign-top">Schema</th>
<th class="tableblock halign-left valign-top">Default</th>
</tr>
</thead>
<tbody>
<tr>
<td class="tableblock halign-left valign-top"><p class="tableblock">key</p></td>
<td class="tableblock halign-left valign-top"><p class="tableblock">The key to project.</p></td>
<td class="tableblock halign-left valign-top"><p class="tableblock">true</p></td>
<td class="tableblock halign-left valign-top"><p class="tableblock">string</p></td>
<td class="tableblock halign-left valign-top"></td>
</tr>
<tr>
<td class="tableblock halign-left valign-top"><p class="tableblock">path</p></td>
<td class="tableblock halign-left valign-top"><p class="tableblock">The relative path of the file to map the key to. May not be an absolute path. May not contain the path element <em>..</em>. May not start with the string <em>..</em>.</p></td>
<td class="tableblock halign-left valign-top"><p class="tableblock">true</p></td>
<td class="tableblock halign-left valign-top"><p class="tableblock">string</p></td>
<td class="tableblock halign-left valign-top"></td>
</tr>
</tbody>
</table>

</div>
<div class="sect2">
<h3 id="_v1_vspherevirtualdiskvolumesource">v1.VsphereVirtualDiskVolumeSource</h3>
<div class="paragraph">
<p>Represents a vSphere volume resource.</p>
</div>
<table class="tableblock frame-all grid-all" style="width:100%; ">
<colgroup>
<col style="width:20%;">
<col style="width:20%;">
<col style="width:20%;">
<col style="width:20%;">
<col style="width:20%;"> 
</colgroup>
<thead>
<tr>
<th class="tableblock halign-left valign-top">Name</th>
<th class="tableblock halign-left valign-top">Description</th>
<th class="tableblock halign-left valign-top">Required</th>
<th class="tableblock halign-left valign-top">Schema</th>
<th class="tableblock halign-left valign-top">Default</th>
</tr>
</thead>
<tbody>
<tr>
<td class="tableblock halign-left valign-top"><p class="tableblock">volumePath</p></td>
<td class="tableblock halign-left valign-top"><p class="tableblock">Path that identifies vSphere volume vmdk</p></td>
<td class="tableblock halign-left valign-top"><p class="tableblock">true</p></td>
<td class="tableblock halign-left valign-top"><p class="tableblock">string</p></td>
<td class="tableblock halign-left valign-top"></td>
</tr>
<tr>
<td class="tableblock halign-left valign-top"><p class="tableblock">fsType</p></td>
<td class="tableblock halign-left valign-top"><p class="tableblock">Filesystem type to mount. Must be a filesystem type supported by the host operating system. Ex. "ext4", "xfs", "ntfs". Implicitly inferred to be "ext4" if unspecified.</p></td>
<td class="tableblock halign-left valign-top"><p class="tableblock">false</p></td>
<td class="tableblock halign-left valign-top"><p class="tableblock">string</p></td>
<td class="tableblock halign-left valign-top"></td>
</tr>
</tbody>
</table>

</div>
<div class="sect2">
<h3 id="_v1_deleteoptions">v1.DeleteOptions</h3>
<div class="paragraph">
<p>DeleteOptions may be provided when deleting an API object</p>
</div>
<table class="tableblock frame-all grid-all" style="width:100%; ">
<colgroup>
<col style="width:20%;">
<col style="width:20%;">
<col style="width:20%;">
<col style="width:20%;">
<col style="width:20%;"> 
</colgroup>
<thead>
<tr>
<th class="tableblock halign-left valign-top">Name</th>
<th class="tableblock halign-left valign-top">Description</th>
<th class="tableblock halign-left valign-top">Required</th>
<th class="tableblock halign-left valign-top">Schema</th>
<th class="tableblock halign-left valign-top">Default</th>
</tr>
</thead>
<tbody>
<tr>
<td class="tableblock halign-left valign-top"><p class="tableblock">kind</p></td>
<td class="tableblock halign-left valign-top"><p class="tableblock">Kind is a string value representing the REST resource this object represents. Servers may infer this from the endpoint the client submits requests to. Cannot be updated. In CamelCase. More info: <a href="http://releases.k8s.io/release-1.3/docs/devel/api-conventions.md#types-kinds">http://releases.k8s.io/release-1.3/docs/devel/api-conventions.md#types-kinds</a></p></td>
<td class="tableblock halign-left valign-top"><p class="tableblock">false</p></td>
<td class="tableblock halign-left valign-top"><p class="tableblock">string</p></td>
<td class="tableblock halign-left valign-top"></td>
</tr>
<tr>
<td class="tableblock halign-left valign-top"><p class="tableblock">apiVersion</p></td>
<td class="tableblock halign-left valign-top"><p class="tableblock">APIVersion defines the versioned schema of this representation of an object. Servers should convert recognized schemas to the latest internal value, and may reject unrecognized values. More info: <a href="http://releases.k8s.io/release-1.3/docs/devel/api-conventions.md#resources">http://releases.k8s.io/release-1.3/docs/devel/api-conventions.md#resources</a></p></td>
<td class="tableblock halign-left valign-top"><p class="tableblock">false</p></td>
<td class="tableblock halign-left valign-top"><p class="tableblock">string</p></td>
<td class="tableblock halign-left valign-top"></td>
</tr>
<tr>
<td class="tableblock halign-left valign-top"><p class="tableblock">gracePeriodSeconds</p></td>
<td class="tableblock halign-left valign-top"><p class="tableblock">The duration in seconds before the object should be deleted. Value must be non-negative integer. The value zero indicates delete immediately. If this value is nil, the default grace period for the specified type will be used. Defaults to a per object value if not specified. zero means delete immediately.</p></td>
<td class="tableblock halign-left valign-top"><p class="tableblock">false</p></td>
<td class="tableblock halign-left valign-top"><p class="tableblock">integer (int64)</p></td>
<td class="tableblock halign-left valign-top"></td>
</tr>
<tr>
<td class="tableblock halign-left valign-top"><p class="tableblock">preconditions</p></td>
<td class="tableblock halign-left valign-top"><p class="tableblock">Must be fulfilled before a deletion is carried out. If not possible, a 409 Conflict status will be returned.</p></td>
<td class="tableblock halign-left valign-top"><p class="tableblock">false</p></td>
<td class="tableblock halign-left valign-top"><p class="tableblock"><a href="#_v1_preconditions">v1.Preconditions</a></p></td>
<td class="tableblock halign-left valign-top"></td>
</tr>
<tr>
<td class="tableblock halign-left valign-top"><p class="tableblock">orphanDependents</p></td>
<td class="tableblock halign-left valign-top"><p class="tableblock">Should the dependent objects be orphaned. If true/false, the "orphan" finalizer will be added to/removed from the object&#8217;s finalizers list.</p></td>
<td class="tableblock halign-left valign-top"><p class="tableblock">false</p></td>
<td class="tableblock halign-left valign-top"><p class="tableblock">boolean</p></td>
<td class="tableblock halign-left valign-top"><p class="tableblock">false</p></td>
</tr>
</tbody>
</table>

</div>
<div class="sect2">
<h3 id="_v1_volume">v1.Volume</h3>
<div class="paragraph">
<p>Volume represents a named volume in a pod that may be accessed by any container in the pod.</p>
</div>
<table class="tableblock frame-all grid-all" style="width:100%; ">
<colgroup>
<col style="width:20%;">
<col style="width:20%;">
<col style="width:20%;">
<col style="width:20%;">
<col style="width:20%;"> 
</colgroup>
<thead>
<tr>
<th class="tableblock halign-left valign-top">Name</th>
<th class="tableblock halign-left valign-top">Description</th>
<th class="tableblock halign-left valign-top">Required</th>
<th class="tableblock halign-left valign-top">Schema</th>
<th class="tableblock halign-left valign-top">Default</th>
</tr>
</thead>
<tbody>
<tr>
<td class="tableblock halign-left valign-top"><p class="tableblock">name</p></td>
<td class="tableblock halign-left valign-top"><p class="tableblock">Volume&#8217;s name. Must be a DNS_LABEL and unique within the pod. More info: <a href="http://releases.k8s.io/release-1.3/docs/user-guide/identifiers.md#names">http://releases.k8s.io/release-1.3/docs/user-guide/identifiers.md#names</a></p></td>
<td class="tableblock halign-left valign-top"><p class="tableblock">true</p></td>
<td class="tableblock halign-left valign-top"><p class="tableblock">string</p></td>
<td class="tableblock halign-left valign-top"></td>
</tr>
<tr>
<td class="tableblock halign-left valign-top"><p class="tableblock">hostPath</p></td>
<td class="tableblock halign-left valign-top"><p class="tableblock">HostPath represents a pre-existing file or directory on the host machine that is directly exposed to the container. This is generally used for system agents or other privileged things that are allowed to see the host machine. Most containers will NOT need this. More info: <a href="http://releases.k8s.io/release-1.3/docs/user-guide/volumes.md#hostpath">http://releases.k8s.io/release-1.3/docs/user-guide/volumes.md#hostpath</a></p></td>
<td class="tableblock halign-left valign-top"><p class="tableblock">false</p></td>
<td class="tableblock halign-left valign-top"><p class="tableblock"><a href="#_v1_hostpathvolumesource">v1.HostPathVolumeSource</a></p></td>
<td class="tableblock halign-left valign-top"></td>
</tr>
<tr>
<td class="tableblock halign-left valign-top"><p class="tableblock">emptyDir</p></td>
<td class="tableblock halign-left valign-top"><p class="tableblock">EmptyDir represents a temporary directory that shares a pod&#8217;s lifetime. More info: <a href="http://releases.k8s.io/release-1.3/docs/user-guide/volumes.md#emptydir">http://releases.k8s.io/release-1.3/docs/user-guide/volumes.md#emptydir</a></p></td>
<td class="tableblock halign-left valign-top"><p class="tableblock">false</p></td>
<td class="tableblock halign-left valign-top"><p class="tableblock"><a href="#_v1_emptydirvolumesource">v1.EmptyDirVolumeSource</a></p></td>
<td class="tableblock halign-left valign-top"></td>
</tr>
<tr>
<td class="tableblock halign-left valign-top"><p class="tableblock">gcePersistentDisk</p></td>
<td class="tableblock halign-left valign-top"><p class="tableblock">GCEPersistentDisk represents a GCE Disk resource that is attached to a kubelet&#8217;s host machine and then exposed to the pod. More info: <a href="http://releases.k8s.io/release-1.3/docs/user-guide/volumes.md#gcepersistentdisk">http://releases.k8s.io/release-1.3/docs/user-guide/volumes.md#gcepersistentdisk</a></p></td>
<td class="tableblock halign-left valign-top"><p class="tableblock">false</p></td>
<td class="tableblock halign-left valign-top"><p class="tableblock"><a href="#_v1_gcepersistentdiskvolumesource">v1.GCEPersistentDiskVolumeSource</a></p></td>
<td class="tableblock halign-left valign-top"></td>
</tr>
<tr>
<td class="tableblock halign-left valign-top"><p class="tableblock">awsElasticBlockStore</p></td>
<td class="tableblock halign-left valign-top"><p class="tableblock">AWSElasticBlockStore represents an AWS Disk resource that is attached to a kubelet&#8217;s host machine and then exposed to the pod. More info: <a href="http://releases.k8s.io/release-1.3/docs/user-guide/volumes.md#awselasticblockstore">http://releases.k8s.io/release-1.3/docs/user-guide/volumes.md#awselasticblockstore</a></p></td>
<td class="tableblock halign-left valign-top"><p class="tableblock">false</p></td>
<td class="tableblock halign-left valign-top"><p class="tableblock"><a href="#_v1_awselasticblockstorevolumesource">v1.AWSElasticBlockStoreVolumeSource</a></p></td>
<td class="tableblock halign-left valign-top"></td>
</tr>
<tr>
<td class="tableblock halign-left valign-top"><p class="tableblock">gitRepo</p></td>
<td class="tableblock halign-left valign-top"><p class="tableblock">GitRepo represents a git repository at a particular revision.</p></td>
<td class="tableblock halign-left valign-top"><p class="tableblock">false</p></td>
<td class="tableblock halign-left valign-top"><p class="tableblock"><a href="#_v1_gitrepovolumesource">v1.GitRepoVolumeSource</a></p></td>
<td class="tableblock halign-left valign-top"></td>
</tr>
<tr>
<td class="tableblock halign-left valign-top"><p class="tableblock">secret</p></td>
<td class="tableblock halign-left valign-top"><p class="tableblock">Secret represents a secret that should populate this volume. More info: <a href="http://releases.k8s.io/release-1.3/docs/user-guide/volumes.md#secrets">http://releases.k8s.io/release-1.3/docs/user-guide/volumes.md#secrets</a></p></td>
<td class="tableblock halign-left valign-top"><p class="tableblock">false</p></td>
<td class="tableblock halign-left valign-top"><p class="tableblock"><a href="#_v1_secretvolumesource">v1.SecretVolumeSource</a></p></td>
<td class="tableblock halign-left valign-top"></td>
</tr>
<tr>
<td class="tableblock halign-left valign-top"><p class="tableblock">nfs</p></td>
<td class="tableblock halign-left valign-top"><p class="tableblock">NFS represents an NFS mount on the host that shares a pod&#8217;s lifetime More info: <a href="http://releases.k8s.io/release-1.3/docs/user-guide/volumes.md#nfs">http://releases.k8s.io/release-1.3/docs/user-guide/volumes.md#nfs</a></p></td>
<td class="tableblock halign-left valign-top"><p class="tableblock">false</p></td>
<td class="tableblock halign-left valign-top"><p class="tableblock"><a href="#_v1_nfsvolumesource">v1.NFSVolumeSource</a></p></td>
<td class="tableblock halign-left valign-top"></td>
</tr>
<tr>
<td class="tableblock halign-left valign-top"><p class="tableblock">iscsi</p></td>
<td class="tableblock halign-left valign-top"><p class="tableblock">ISCSI represents an ISCSI Disk resource that is attached to a kubelet&#8217;s host machine and then exposed to the pod. More info: <a href="http://releases.k8s.io/release-1.3/examples/iscsi/README.md">http://releases.k8s.io/release-1.3/examples/iscsi/README.md</a></p></td>
<td class="tableblock halign-left valign-top"><p class="tableblock">false</p></td>
<td class="tableblock halign-left valign-top"><p class="tableblock"><a href="#_v1_iscsivolumesource">v1.ISCSIVolumeSource</a></p></td>
<td class="tableblock halign-left valign-top"></td>
</tr>
<tr>
<td class="tableblock halign-left valign-top"><p class="tableblock">glusterfs</p></td>
<td class="tableblock halign-left valign-top"><p class="tableblock">Glusterfs represents a Glusterfs mount on the host that shares a pod&#8217;s lifetime. More info: <a href="http://releases.k8s.io/release-1.3/examples/glusterfs/README.md">http://releases.k8s.io/release-1.3/examples/glusterfs/README.md</a></p></td>
<td class="tableblock halign-left valign-top"><p class="tableblock">false</p></td>
<td class="tableblock halign-left valign-top"><p class="tableblock"><a href="#_v1_glusterfsvolumesource">v1.GlusterfsVolumeSource</a></p></td>
<td class="tableblock halign-left valign-top"></td>
</tr>
<tr>
<td class="tableblock halign-left valign-top"><p class="tableblock">persistentVolumeClaim</p></td>
<td class="tableblock halign-left valign-top"><p class="tableblock">PersistentVolumeClaimVolumeSource represents a reference to a PersistentVolumeClaim in the same namespace. More info: <a href="http://releases.k8s.io/release-1.3/docs/user-guide/persistent-volumes.md#persistentvolumeclaims">http://releases.k8s.io/release-1.3/docs/user-guide/persistent-volumes.md#persistentvolumeclaims</a></p></td>
<td class="tableblock halign-left valign-top"><p class="tableblock">false</p></td>
<td class="tableblock halign-left valign-top"><p class="tableblock"><a href="#_v1_persistentvolumeclaimvolumesource">v1.PersistentVolumeClaimVolumeSource</a></p></td>
<td class="tableblock halign-left valign-top"></td>
</tr>
<tr>
<td class="tableblock halign-left valign-top"><p class="tableblock">rbd</p></td>
<td class="tableblock halign-left valign-top"><p class="tableblock">RBD represents a Rados Block Device mount on the host that shares a pod&#8217;s lifetime. More info: <a href="http://releases.k8s.io/release-1.3/examples/rbd/README.md">http://releases.k8s.io/release-1.3/examples/rbd/README.md</a></p></td>
<td class="tableblock halign-left valign-top"><p class="tableblock">false</p></td>
<td class="tableblock halign-left valign-top"><p class="tableblock"><a href="#_v1_rbdvolumesource">v1.RBDVolumeSource</a></p></td>
<td class="tableblock halign-left valign-top"></td>
</tr>
<tr>
<td class="tableblock halign-left valign-top"><p class="tableblock">flexVolume</p></td>
<td class="tableblock halign-left valign-top"><p class="tableblock">FlexVolume represents a generic volume resource that is provisioned/attached using a exec based plugin. This is an alpha feature and may change in future.</p></td>
<td class="tableblock halign-left valign-top"><p class="tableblock">false</p></td>
<td class="tableblock halign-left valign-top"><p class="tableblock"><a href="#_v1_flexvolumesource">v1.FlexVolumeSource</a></p></td>
<td class="tableblock halign-left valign-top"></td>
</tr>
<tr>
<td class="tableblock halign-left valign-top"><p class="tableblock">cinder</p></td>
<td class="tableblock halign-left valign-top"><p class="tableblock">Cinder represents a cinder volume attached and mounted on kubelets host machine More info: <a href="http://releases.k8s.io/release-1.3/examples/mysql-cinder-pd/README.md">http://releases.k8s.io/release-1.3/examples/mysql-cinder-pd/README.md</a></p></td>
<td class="tableblock halign-left valign-top"><p class="tableblock">false</p></td>
<td class="tableblock halign-left valign-top"><p class="tableblock"><a href="#_v1_cindervolumesource">v1.CinderVolumeSource</a></p></td>
<td class="tableblock halign-left valign-top"></td>
</tr>
<tr>
<td class="tableblock halign-left valign-top"><p class="tableblock">cephfs</p></td>
<td class="tableblock halign-left valign-top"><p class="tableblock">CephFS represents a Ceph FS mount on the host that shares a pod&#8217;s lifetime</p></td>
<td class="tableblock halign-left valign-top"><p class="tableblock">false</p></td>
<td class="tableblock halign-left valign-top"><p class="tableblock"><a href="#_v1_cephfsvolumesource">v1.CephFSVolumeSource</a></p></td>
<td class="tableblock halign-left valign-top"></td>
</tr>
<tr>
<td class="tableblock halign-left valign-top"><p class="tableblock">flocker</p></td>
<td class="tableblock halign-left valign-top"><p class="tableblock">Flocker represents a Flocker volume attached to a kubelet&#8217;s host machine. This depends on the Flocker control service being running</p></td>
<td class="tableblock halign-left valign-top"><p class="tableblock">false</p></td>
<td class="tableblock halign-left valign-top"><p class="tableblock"><a href="#_v1_flockervolumesource">v1.FlockerVolumeSource</a></p></td>
<td class="tableblock halign-left valign-top"></td>
</tr>
<tr>
<td class="tableblock halign-left valign-top"><p class="tableblock">downwardAPI</p></td>
<td class="tableblock halign-left valign-top"><p class="tableblock">DownwardAPI represents downward API about the pod that should populate this volume</p></td>
<td class="tableblock halign-left valign-top"><p class="tableblock">false</p></td>
<td class="tableblock halign-left valign-top"><p class="tableblock"><a href="#_v1_downwardapivolumesource">v1.DownwardAPIVolumeSource</a></p></td>
<td class="tableblock halign-left valign-top"></td>
</tr>
<tr>
<td class="tableblock halign-left valign-top"><p class="tableblock">fc</p></td>
<td class="tableblock halign-left valign-top"><p class="tableblock">FC represents a Fibre Channel resource that is attached to a kubelet&#8217;s host machine and then exposed to the pod.</p></td>
<td class="tableblock halign-left valign-top"><p class="tableblock">false</p></td>
<td class="tableblock halign-left valign-top"><p class="tableblock"><a href="#_v1_fcvolumesource">v1.FCVolumeSource</a></p></td>
<td class="tableblock halign-left valign-top"></td>
</tr>
<tr>
<td class="tableblock halign-left valign-top"><p class="tableblock">azureFile</p></td>
<td class="tableblock halign-left valign-top"><p class="tableblock">AzureFile represents an Azure File Service mount on the host and bind mount to the pod.</p></td>
<td class="tableblock halign-left valign-top"><p class="tableblock">false</p></td>
<td class="tableblock halign-left valign-top"><p class="tableblock"><a href="#_v1_azurefilevolumesource">v1.AzureFileVolumeSource</a></p></td>
<td class="tableblock halign-left valign-top"></td>
</tr>
<tr>
<td class="tableblock halign-left valign-top"><p class="tableblock">configMap</p></td>
<td class="tableblock halign-left valign-top"><p class="tableblock">ConfigMap represents a configMap that should populate this volume</p></td>
<td class="tableblock halign-left valign-top"><p class="tableblock">false</p></td>
<td class="tableblock halign-left valign-top"><p class="tableblock"><a href="#_v1_configmapvolumesource">v1.ConfigMapVolumeSource</a></p></td>
<td class="tableblock halign-left valign-top"></td>
</tr>
<tr>
<td class="tableblock halign-left valign-top"><p class="tableblock">vsphereVolume</p></td>
<td class="tableblock halign-left valign-top"><p class="tableblock">VsphereVolume represents a vSphere volume attached and mounted on kubelets host machine</p></td>
<td class="tableblock halign-left valign-top"><p class="tableblock">false</p></td>
<td class="tableblock halign-left valign-top"><p class="tableblock"><a href="#_v1_vspherevirtualdiskvolumesource">v1.VsphereVirtualDiskVolumeSource</a></p></td>
<td class="tableblock halign-left valign-top"></td>
</tr>
</tbody>
</table>

</div>
<div class="sect2">
<h3 id="_v1beta1_daemonsetlist">v1beta1.DaemonSetList</h3>
<div class="paragraph">
<p>DaemonSetList is a collection of daemon sets.</p>
</div>
<table class="tableblock frame-all grid-all" style="width:100%; ">
<colgroup>
<col style="width:20%;">
<col style="width:20%;">
<col style="width:20%;">
<col style="width:20%;">
<col style="width:20%;"> 
</colgroup>
<thead>
<tr>
<th class="tableblock halign-left valign-top">Name</th>
<th class="tableblock halign-left valign-top">Description</th>
<th class="tableblock halign-left valign-top">Required</th>
<th class="tableblock halign-left valign-top">Schema</th>
<th class="tableblock halign-left valign-top">Default</th>
</tr>
</thead>
<tbody>
<tr>
<td class="tableblock halign-left valign-top"><p class="tableblock">kind</p></td>
<td class="tableblock halign-left valign-top"><p class="tableblock">Kind is a string value representing the REST resource this object represents. Servers may infer this from the endpoint the client submits requests to. Cannot be updated. In CamelCase. More info: <a href="http://releases.k8s.io/release-1.3/docs/devel/api-conventions.md#types-kinds">http://releases.k8s.io/release-1.3/docs/devel/api-conventions.md#types-kinds</a></p></td>
<td class="tableblock halign-left valign-top"><p class="tableblock">false</p></td>
<td class="tableblock halign-left valign-top"><p class="tableblock">string</p></td>
<td class="tableblock halign-left valign-top"></td>
</tr>
<tr>
<td class="tableblock halign-left valign-top"><p class="tableblock">apiVersion</p></td>
<td class="tableblock halign-left valign-top"><p class="tableblock">APIVersion defines the versioned schema of this representation of an object. Servers should convert recognized schemas to the latest internal value, and may reject unrecognized values. More info: <a href="http://releases.k8s.io/release-1.3/docs/devel/api-conventions.md#resources">http://releases.k8s.io/release-1.3/docs/devel/api-conventions.md#resources</a></p></td>
<td class="tableblock halign-left valign-top"><p class="tableblock">false</p></td>
<td class="tableblock halign-left valign-top"><p class="tableblock">string</p></td>
<td class="tableblock halign-left valign-top"></td>
</tr>
<tr>
<td class="tableblock halign-left valign-top"><p class="tableblock">metadata</p></td>
<td class="tableblock halign-left valign-top"><p class="tableblock">Standard list metadata. More info: <a href="http://releases.k8s.io/release-1.3/docs/devel/api-conventions.md#metadata">http://releases.k8s.io/release-1.3/docs/devel/api-conventions.md#metadata</a></p></td>
<td class="tableblock halign-left valign-top"><p class="tableblock">false</p></td>
<td class="tableblock halign-left valign-top"><p class="tableblock"><a href="#_unversioned_listmeta">unversioned.ListMeta</a></p></td>
<td class="tableblock halign-left valign-top"></td>
</tr>
<tr>
<td class="tableblock halign-left valign-top"><p class="tableblock">items</p></td>
<td class="tableblock halign-left valign-top"><p class="tableblock">Items is a list of daemon sets.</p></td>
<td class="tableblock halign-left valign-top"><p class="tableblock">true</p></td>
<td class="tableblock halign-left valign-top"><p class="tableblock"><a href="#_v1beta1_daemonset">v1beta1.DaemonSet</a> array</p></td>
<td class="tableblock halign-left valign-top"></td>
</tr>
</tbody>
</table>

</div>
<div class="sect2">
<h3 id="_v1_resourcefieldselector">v1.ResourceFieldSelector</h3>
<div class="paragraph">
<p>ResourceFieldSelector represents container resources (cpu, memory) and their output format</p>
</div>
<table class="tableblock frame-all grid-all" style="width:100%; ">
<colgroup>
<col style="width:20%;">
<col style="width:20%;">
<col style="width:20%;">
<col style="width:20%;">
<col style="width:20%;"> 
</colgroup>
<thead>
<tr>
<th class="tableblock halign-left valign-top">Name</th>
<th class="tableblock halign-left valign-top">Description</th>
<th class="tableblock halign-left valign-top">Required</th>
<th class="tableblock halign-left valign-top">Schema</th>
<th class="tableblock halign-left valign-top">Default</th>
</tr>
</thead>
<tbody>
<tr>
<td class="tableblock halign-left valign-top"><p class="tableblock">containerName</p></td>
<td class="tableblock halign-left valign-top"><p class="tableblock">Container name: required for volumes, optional for env vars</p></td>
<td class="tableblock halign-left valign-top"><p class="tableblock">false</p></td>
<td class="tableblock halign-left valign-top"><p class="tableblock">string</p></td>
<td class="tableblock halign-left valign-top"></td>
</tr>
<tr>
<td class="tableblock halign-left valign-top"><p class="tableblock">resource</p></td>
<td class="tableblock halign-left valign-top"><p class="tableblock">Required: resource to select</p></td>
<td class="tableblock halign-left valign-top"><p class="tableblock">true</p></td>
<td class="tableblock halign-left valign-top"><p class="tableblock">string</p></td>
<td class="tableblock halign-left valign-top"></td>
</tr>
<tr>
<td class="tableblock halign-left valign-top"><p class="tableblock">divisor</p></td>
<td class="tableblock halign-left valign-top"><p class="tableblock">Specifies the output format of the exposed resources, defaults to "1"</p></td>
<td class="tableblock halign-left valign-top"><p class="tableblock">false</p></td>
<td class="tableblock halign-left valign-top"><p class="tableblock">string</p></td>
<td class="tableblock halign-left valign-top"></td>
</tr>
</tbody>
</table>

</div>
<div class="sect2">
<h3 id="_v1_probe">v1.Probe</h3>
<div class="paragraph">
<p>Probe describes a health check to be performed against a container to determine whether it is alive or ready to receive traffic.</p>
</div>
<table class="tableblock frame-all grid-all" style="width:100%; ">
<colgroup>
<col style="width:20%;">
<col style="width:20%;">
<col style="width:20%;">
<col style="width:20%;">
<col style="width:20%;"> 
</colgroup>
<thead>
<tr>
<th class="tableblock halign-left valign-top">Name</th>
<th class="tableblock halign-left valign-top">Description</th>
<th class="tableblock halign-left valign-top">Required</th>
<th class="tableblock halign-left valign-top">Schema</th>
<th class="tableblock halign-left valign-top">Default</th>
</tr>
</thead>
<tbody>
<tr>
<td class="tableblock halign-left valign-top"><p class="tableblock">exec</p></td>
<td class="tableblock halign-left valign-top"><p class="tableblock">One and only one of the following should be specified. Exec specifies the action to take.</p></td>
<td class="tableblock halign-left valign-top"><p class="tableblock">false</p></td>
<td class="tableblock halign-left valign-top"><p class="tableblock"><a href="#_v1_execaction">v1.ExecAction</a></p></td>
<td class="tableblock halign-left valign-top"></td>
</tr>
<tr>
<td class="tableblock halign-left valign-top"><p class="tableblock">httpGet</p></td>
<td class="tableblock halign-left valign-top"><p class="tableblock">HTTPGet specifies the http request to perform.</p></td>
<td class="tableblock halign-left valign-top"><p class="tableblock">false</p></td>
<td class="tableblock halign-left valign-top"><p class="tableblock"><a href="#_v1_httpgetaction">v1.HTTPGetAction</a></p></td>
<td class="tableblock halign-left valign-top"></td>
</tr>
<tr>
<td class="tableblock halign-left valign-top"><p class="tableblock">tcpSocket</p></td>
<td class="tableblock halign-left valign-top"><p class="tableblock">TCPSocket specifies an action involving a TCP port. TCP hooks not yet supported</p></td>
<td class="tableblock halign-left valign-top"><p class="tableblock">false</p></td>
<td class="tableblock halign-left valign-top"><p class="tableblock"><a href="#_v1_tcpsocketaction">v1.TCPSocketAction</a></p></td>
<td class="tableblock halign-left valign-top"></td>
</tr>
<tr>
<td class="tableblock halign-left valign-top"><p class="tableblock">initialDelaySeconds</p></td>
<td class="tableblock halign-left valign-top"><p class="tableblock">Number of seconds after the container has started before liveness probes are initiated. More info: <a href="http://releases.k8s.io/release-1.3/docs/user-guide/pod-states.md#container-probes">http://releases.k8s.io/release-1.3/docs/user-guide/pod-states.md#container-probes</a></p></td>
<td class="tableblock halign-left valign-top"><p class="tableblock">false</p></td>
<td class="tableblock halign-left valign-top"><p class="tableblock">integer (int32)</p></td>
<td class="tableblock halign-left valign-top"></td>
</tr>
<tr>
<td class="tableblock halign-left valign-top"><p class="tableblock">timeoutSeconds</p></td>
<td class="tableblock halign-left valign-top"><p class="tableblock">Number of seconds after which the probe times out. Defaults to 1 second. Minimum value is 1. More info: <a href="http://releases.k8s.io/release-1.3/docs/user-guide/pod-states.md#container-probes">http://releases.k8s.io/release-1.3/docs/user-guide/pod-states.md#container-probes</a></p></td>
<td class="tableblock halign-left valign-top"><p class="tableblock">false</p></td>
<td class="tableblock halign-left valign-top"><p class="tableblock">integer (int32)</p></td>
<td class="tableblock halign-left valign-top"></td>
</tr>
<tr>
<td class="tableblock halign-left valign-top"><p class="tableblock">periodSeconds</p></td>
<td class="tableblock halign-left valign-top"><p class="tableblock">How often (in seconds) to perform the probe. Default to 10 seconds. Minimum value is 1.</p></td>
<td class="tableblock halign-left valign-top"><p class="tableblock">false</p></td>
<td class="tableblock halign-left valign-top"><p class="tableblock">integer (int32)</p></td>
<td class="tableblock halign-left valign-top"></td>
</tr>
<tr>
<td class="tableblock halign-left valign-top"><p class="tableblock">successThreshold</p></td>
<td class="tableblock halign-left valign-top"><p class="tableblock">Minimum consecutive successes for the probe to be considered successful after having failed. Defaults to 1. Must be 1 for liveness. Minimum value is 1.</p></td>
<td class="tableblock halign-left valign-top"><p class="tableblock">false</p></td>
<td class="tableblock halign-left valign-top"><p class="tableblock">integer (int32)</p></td>
<td class="tableblock halign-left valign-top"></td>
</tr>
<tr>
<td class="tableblock halign-left valign-top"><p class="tableblock">failureThreshold</p></td>
<td class="tableblock halign-left valign-top"><p class="tableblock">Minimum consecutive failures for the probe to be considered failed after having succeeded. Defaults to 3. Minimum value is 1.</p></td>
<td class="tableblock halign-left valign-top"><p class="tableblock">false</p></td>
<td class="tableblock halign-left valign-top"><p class="tableblock">integer (int32)</p></td>
<td class="tableblock halign-left valign-top"></td>
</tr>
</tbody>
</table>

</div>
<div class="sect2">
<h3 id="_v1beta1_deploymentspec">v1beta1.DeploymentSpec</h3>
<div class="paragraph">
<p>DeploymentSpec is the specification of the desired behavior of the Deployment.</p>
</div>
<table class="tableblock frame-all grid-all" style="width:100%; ">
<colgroup>
<col style="width:20%;">
<col style="width:20%;">
<col style="width:20%;">
<col style="width:20%;">
<col style="width:20%;"> 
</colgroup>
<thead>
<tr>
<th class="tableblock halign-left valign-top">Name</th>
<th class="tableblock halign-left valign-top">Description</th>
<th class="tableblock halign-left valign-top">Required</th>
<th class="tableblock halign-left valign-top">Schema</th>
<th class="tableblock halign-left valign-top">Default</th>
</tr>
</thead>
<tbody>
<tr>
<td class="tableblock halign-left valign-top"><p class="tableblock">replicas</p></td>
<td class="tableblock halign-left valign-top"><p class="tableblock">Number of desired pods. This is a pointer to distinguish between explicit zero and not specified. Defaults to 1.</p></td>
<td class="tableblock halign-left valign-top"><p class="tableblock">false</p></td>
<td class="tableblock halign-left valign-top"><p class="tableblock">integer (int32)</p></td>
<td class="tableblock halign-left valign-top"></td>
</tr>
<tr>
<td class="tableblock halign-left valign-top"><p class="tableblock">selector</p></td>
<td class="tableblock halign-left valign-top"><p class="tableblock">Label selector for pods. Existing ReplicaSets whose pods are selected by this will be the ones affected by this deployment.</p></td>
<td class="tableblock halign-left valign-top"><p class="tableblock">false</p></td>
<td class="tableblock halign-left valign-top"><p class="tableblock"><a href="#_v1beta1_labelselector">v1beta1.LabelSelector</a></p></td>
<td class="tableblock halign-left valign-top"></td>
</tr>
<tr>
<td class="tableblock halign-left valign-top"><p class="tableblock">template</p></td>
<td class="tableblock halign-left valign-top"><p class="tableblock">Template describes the pods that will be created.</p></td>
<td class="tableblock halign-left valign-top"><p class="tableblock">true</p></td>
<td class="tableblock halign-left valign-top"><p class="tableblock"><a href="#_v1_podtemplatespec">v1.PodTemplateSpec</a></p></td>
<td class="tableblock halign-left valign-top"></td>
</tr>
<tr>
<td class="tableblock halign-left valign-top"><p class="tableblock">strategy</p></td>
<td class="tableblock halign-left valign-top"><p class="tableblock">The deployment strategy to use to replace existing pods with new ones.</p></td>
<td class="tableblock halign-left valign-top"><p class="tableblock">false</p></td>
<td class="tableblock halign-left valign-top"><p class="tableblock"><a href="#_v1beta1_deploymentstrategy">v1beta1.DeploymentStrategy</a></p></td>
<td class="tableblock halign-left valign-top"></td>
</tr>
<tr>
<td class="tableblock halign-left valign-top"><p class="tableblock">minReadySeconds</p></td>
<td class="tableblock halign-left valign-top"><p class="tableblock">Minimum number of seconds for which a newly created pod should be ready without any of its container crashing, for it to be considered available. Defaults to 0 (pod will be considered available as soon as it is ready)</p></td>
<td class="tableblock halign-left valign-top"><p class="tableblock">false</p></td>
<td class="tableblock halign-left valign-top"><p class="tableblock">integer (int32)</p></td>
<td class="tableblock halign-left valign-top"></td>
</tr>
<tr>
<td class="tableblock halign-left valign-top"><p class="tableblock">revisionHistoryLimit</p></td>
<td class="tableblock halign-left valign-top"><p class="tableblock">The number of old ReplicaSets to retain to allow rollback. This is a pointer to distinguish between explicit zero and not specified.</p></td>
<td class="tableblock halign-left valign-top"><p class="tableblock">false</p></td>
<td class="tableblock halign-left valign-top"><p class="tableblock">integer (int32)</p></td>
<td class="tableblock halign-left valign-top"></td>
</tr>
<tr>
<td class="tableblock halign-left valign-top"><p class="tableblock">paused</p></td>
<td class="tableblock halign-left valign-top"><p class="tableblock">Indicates that the deployment is paused and will not be processed by the deployment controller.</p></td>
<td class="tableblock halign-left valign-top"><p class="tableblock">false</p></td>
<td class="tableblock halign-left valign-top"><p class="tableblock">boolean</p></td>
<td class="tableblock halign-left valign-top"><p class="tableblock">false</p></td>
</tr>
<tr>
<td class="tableblock halign-left valign-top"><p class="tableblock">rollbackTo</p></td>
<td class="tableblock halign-left valign-top"><p class="tableblock">The config this deployment is rolling back to. Will be cleared after rollback is done.</p></td>
<td class="tableblock halign-left valign-top"><p class="tableblock">false</p></td>
<td class="tableblock halign-left valign-top"><p class="tableblock"><a href="#_v1beta1_rollbackconfig">v1beta1.RollbackConfig</a></p></td>
<td class="tableblock halign-left valign-top"></td>
</tr>
</tbody>
</table>

</div>
<div class="sect2">
<h3 id="_unversioned_apiresourcelist">unversioned.APIResourceList</h3>
<div class="paragraph">
<p>APIResourceList is a list of APIResource, it is used to expose the name of the resources supported in a specific group and version, and if the resource is namespaced.</p>
</div>
<table class="tableblock frame-all grid-all" style="width:100%; ">
<colgroup>
<col style="width:20%;">
<col style="width:20%;">
<col style="width:20%;">
<col style="width:20%;">
<col style="width:20%;"> 
</colgroup>
<thead>
<tr>
<th class="tableblock halign-left valign-top">Name</th>
<th class="tableblock halign-left valign-top">Description</th>
<th class="tableblock halign-left valign-top">Required</th>
<th class="tableblock halign-left valign-top">Schema</th>
<th class="tableblock halign-left valign-top">Default</th>
</tr>
</thead>
<tbody>
<tr>
<td class="tableblock halign-left valign-top"><p class="tableblock">kind</p></td>
<td class="tableblock halign-left valign-top"><p class="tableblock">Kind is a string value representing the REST resource this object represents. Servers may infer this from the endpoint the client submits requests to. Cannot be updated. In CamelCase. More info: <a href="http://releases.k8s.io/release-1.3/docs/devel/api-conventions.md#types-kinds">http://releases.k8s.io/release-1.3/docs/devel/api-conventions.md#types-kinds</a></p></td>
<td class="tableblock halign-left valign-top"><p class="tableblock">false</p></td>
<td class="tableblock halign-left valign-top"><p class="tableblock">string</p></td>
<td class="tableblock halign-left valign-top"></td>
</tr>
<tr>
<td class="tableblock halign-left valign-top"><p class="tableblock">apiVersion</p></td>
<td class="tableblock halign-left valign-top"><p class="tableblock">APIVersion defines the versioned schema of this representation of an object. Servers should convert recognized schemas to the latest internal value, and may reject unrecognized values. More info: <a href="http://releases.k8s.io/release-1.3/docs/devel/api-conventions.md#resources">http://releases.k8s.io/release-1.3/docs/devel/api-conventions.md#resources</a></p></td>
<td class="tableblock halign-left valign-top"><p class="tableblock">false</p></td>
<td class="tableblock halign-left valign-top"><p class="tableblock">string</p></td>
<td class="tableblock halign-left valign-top"></td>
</tr>
<tr>
<td class="tableblock halign-left valign-top"><p class="tableblock">groupVersion</p></td>
<td class="tableblock halign-left valign-top"><p class="tableblock">groupVersion is the group and version this APIResourceList is for.</p></td>
<td class="tableblock halign-left valign-top"><p class="tableblock">true</p></td>
<td class="tableblock halign-left valign-top"><p class="tableblock">string</p></td>
<td class="tableblock halign-left valign-top"></td>
</tr>
<tr>
<td class="tableblock halign-left valign-top"><p class="tableblock">resources</p></td>
<td class="tableblock halign-left valign-top"><p class="tableblock">resources contains the name of the resources and if they are namespaced.</p></td>
<td class="tableblock halign-left valign-top"><p class="tableblock">true</p></td>
<td class="tableblock halign-left valign-top"><p class="tableblock"><a href="#_unversioned_apiresource">unversioned.APIResource</a> array</p></td>
<td class="tableblock halign-left valign-top"></td>
</tr>
</tbody>
</table>

</div>
<div class="sect2">
<h3 id="_v1_secretkeyselector">v1.SecretKeySelector</h3>
<div class="paragraph">
<p>SecretKeySelector selects a key of a Secret.</p>
</div>
<table class="tableblock frame-all grid-all" style="width:100%; ">
<colgroup>
<col style="width:20%;">
<col style="width:20%;">
<col style="width:20%;">
<col style="width:20%;">
<col style="width:20%;"> 
</colgroup>
<thead>
<tr>
<th class="tableblock halign-left valign-top">Name</th>
<th class="tableblock halign-left valign-top">Description</th>
<th class="tableblock halign-left valign-top">Required</th>
<th class="tableblock halign-left valign-top">Schema</th>
<th class="tableblock halign-left valign-top">Default</th>
</tr>
</thead>
<tbody>
<tr>
<td class="tableblock halign-left valign-top"><p class="tableblock">name</p></td>
<td class="tableblock halign-left valign-top"><p class="tableblock">Name of the referent. More info: <a href="http://releases.k8s.io/release-1.3/docs/user-guide/identifiers.md#names">http://releases.k8s.io/release-1.3/docs/user-guide/identifiers.md#names</a></p></td>
<td class="tableblock halign-left valign-top"><p class="tableblock">false</p></td>
<td class="tableblock halign-left valign-top"><p class="tableblock">string</p></td>
<td class="tableblock halign-left valign-top"></td>
</tr>
<tr>
<td class="tableblock halign-left valign-top"><p class="tableblock">key</p></td>
<td class="tableblock halign-left valign-top"><p class="tableblock">The key of the secret to select from.  Must be a valid secret key.</p></td>
<td class="tableblock halign-left valign-top"><p class="tableblock">true</p></td>
<td class="tableblock halign-left valign-top"><p class="tableblock">string</p></td>
<td class="tableblock halign-left valign-top"></td>
</tr>
</tbody>
</table>

</div>
<div class="sect2">
<h3 id="_v1_capability">v1.Capability</h3>

</div>
<div class="sect2">
<h3 id="_unversioned_apiresource">unversioned.APIResource</h3>
<div class="paragraph">
<p>APIResource specifies the name of a resource and whether it is namespaced.</p>
</div>
<table class="tableblock frame-all grid-all" style="width:100%; ">
<colgroup>
<col style="width:20%;">
<col style="width:20%;">
<col style="width:20%;">
<col style="width:20%;">
<col style="width:20%;"> 
</colgroup>
<thead>
<tr>
<th class="tableblock halign-left valign-top">Name</th>
<th class="tableblock halign-left valign-top">Description</th>
<th class="tableblock halign-left valign-top">Required</th>
<th class="tableblock halign-left valign-top">Schema</th>
<th class="tableblock halign-left valign-top">Default</th>
</tr>
</thead>
<tbody>
<tr>
<td class="tableblock halign-left valign-top"><p class="tableblock">name</p></td>
<td class="tableblock halign-left valign-top"><p class="tableblock">name is the name of the resource.</p></td>
<td class="tableblock halign-left valign-top"><p class="tableblock">true</p></td>
<td class="tableblock halign-left valign-top"><p class="tableblock">string</p></td>
<td class="tableblock halign-left valign-top"></td>
</tr>
<tr>
<td class="tableblock halign-left valign-top"><p class="tableblock">namespaced</p></td>
<td class="tableblock halign-left valign-top"><p class="tableblock">namespaced indicates if a resource is namespaced or not.</p></td>
<td class="tableblock halign-left valign-top"><p class="tableblock">true</p></td>
<td class="tableblock halign-left valign-top"><p class="tableblock">boolean</p></td>
<td class="tableblock halign-left valign-top"><p class="tableblock">false</p></td>
</tr>
<tr>
<td class="tableblock halign-left valign-top"><p class="tableblock">kind</p></td>
<td class="tableblock halign-left valign-top"><p class="tableblock">kind is the kind for the resource (e.g. <em>Foo</em> is the kind for a resource <em>foo</em>)</p></td>
<td class="tableblock halign-left valign-top"><p class="tableblock">true</p></td>
<td class="tableblock halign-left valign-top"><p class="tableblock">string</p></td>
<td class="tableblock halign-left valign-top"></td>
</tr>
</tbody>
</table>

</div>
<div class="sect2">
<h3 id="_v1_downwardapivolumefile">v1.DownwardAPIVolumeFile</h3>
<div class="paragraph">
<p>DownwardAPIVolumeFile represents information to create the file containing the pod field</p>
</div>
<table class="tableblock frame-all grid-all" style="width:100%; ">
<colgroup>
<col style="width:20%;">
<col style="width:20%;">
<col style="width:20%;">
<col style="width:20%;">
<col style="width:20%;"> 
</colgroup>
<thead>
<tr>
<th class="tableblock halign-left valign-top">Name</th>
<th class="tableblock halign-left valign-top">Description</th>
<th class="tableblock halign-left valign-top">Required</th>
<th class="tableblock halign-left valign-top">Schema</th>
<th class="tableblock halign-left valign-top">Default</th>
</tr>
</thead>
<tbody>
<tr>
<td class="tableblock halign-left valign-top"><p class="tableblock">path</p></td>
<td class="tableblock halign-left valign-top"><p class="tableblock">Required: Path is  the relative path name of the file to be created. Must not be absolute or contain the <em>..</em> path. Must be utf-8 encoded. The first item of the relative path must not start with <em>..</em></p></td>
<td class="tableblock halign-left valign-top"><p class="tableblock">true</p></td>
<td class="tableblock halign-left valign-top"><p class="tableblock">string</p></td>
<td class="tableblock halign-left valign-top"></td>
</tr>
<tr>
<td class="tableblock halign-left valign-top"><p class="tableblock">fieldRef</p></td>
<td class="tableblock halign-left valign-top"><p class="tableblock">Required: Selects a field of the pod: only annotations, labels, name and namespace are supported.</p></td>
<td class="tableblock halign-left valign-top"><p class="tableblock">false</p></td>
<td class="tableblock halign-left valign-top"><p class="tableblock"><a href="#_v1_objectfieldselector">v1.ObjectFieldSelector</a></p></td>
<td class="tableblock halign-left valign-top"></td>
</tr>
<tr>
<td class="tableblock halign-left valign-top"><p class="tableblock">resourceFieldRef</p></td>
<td class="tableblock halign-left valign-top"><p class="tableblock">Selects a resource of the container: only resources limits and requests (limits.cpu, limits.memory, requests.cpu and requests.memory) are currently supported.</p></td>
<td class="tableblock halign-left valign-top"><p class="tableblock">false</p></td>
<td class="tableblock halign-left valign-top"><p class="tableblock"><a href="#_v1_resourcefieldselector">v1.ResourceFieldSelector</a></p></td>
<td class="tableblock halign-left valign-top"></td>
</tr>
</tbody>
</table>

</div>
<div class="sect2">
<h3 id="_v1_containerport">v1.ContainerPort</h3>
<div class="paragraph">
<p>ContainerPort represents a network port in a single container.</p>
</div>
<table class="tableblock frame-all grid-all" style="width:100%; ">
<colgroup>
<col style="width:20%;">
<col style="width:20%;">
<col style="width:20%;">
<col style="width:20%;">
<col style="width:20%;"> 
</colgroup>
<thead>
<tr>
<th class="tableblock halign-left valign-top">Name</th>
<th class="tableblock halign-left valign-top">Description</th>
<th class="tableblock halign-left valign-top">Required</th>
<th class="tableblock halign-left valign-top">Schema</th>
<th class="tableblock halign-left valign-top">Default</th>
</tr>
</thead>
<tbody>
<tr>
<td class="tableblock halign-left valign-top"><p class="tableblock">name</p></td>
<td class="tableblock halign-left valign-top"><p class="tableblock">If specified, this must be an IANA_SVC_NAME and unique within the pod. Each named port in a pod must have a unique name. Name for the port that can be referred to by services.</p></td>
<td class="tableblock halign-left valign-top"><p class="tableblock">false</p></td>
<td class="tableblock halign-left valign-top"><p class="tableblock">string</p></td>
<td class="tableblock halign-left valign-top"></td>
</tr>
<tr>
<td class="tableblock halign-left valign-top"><p class="tableblock">hostPort</p></td>
<td class="tableblock halign-left valign-top"><p class="tableblock">Number of port to expose on the host. If specified, this must be a valid port number, 0 &lt; x &lt; 65536. If HostNetwork is specified, this must match ContainerPort. Most containers do not need this.</p></td>
<td class="tableblock halign-left valign-top"><p class="tableblock">false</p></td>
<td class="tableblock halign-left valign-top"><p class="tableblock">integer (int32)</p></td>
<td class="tableblock halign-left valign-top"></td>
</tr>
<tr>
<td class="tableblock halign-left valign-top"><p class="tableblock">containerPort</p></td>
<td class="tableblock halign-left valign-top"><p class="tableblock">Number of port to expose on the pod&#8217;s IP address. This must be a valid port number, 0 &lt; x &lt; 65536.</p></td>
<td class="tableblock halign-left valign-top"><p class="tableblock">true</p></td>
<td class="tableblock halign-left valign-top"><p class="tableblock">integer (int32)</p></td>
<td class="tableblock halign-left valign-top"></td>
</tr>
<tr>
<td class="tableblock halign-left valign-top"><p class="tableblock">protocol</p></td>
<td class="tableblock halign-left valign-top"><p class="tableblock">Protocol for port. Must be UDP or TCP. Defaults to "TCP".</p></td>
<td class="tableblock halign-left valign-top"><p class="tableblock">false</p></td>
<td class="tableblock halign-left valign-top"><p class="tableblock">string</p></td>
<td class="tableblock halign-left valign-top"></td>
</tr>
<tr>
<td class="tableblock halign-left valign-top"><p class="tableblock">hostIP</p></td>
<td class="tableblock halign-left valign-top"><p class="tableblock">What host IP to bind the external port to.</p></td>
<td class="tableblock halign-left valign-top"><p class="tableblock">false</p></td>
<td class="tableblock halign-left valign-top"><p class="tableblock">string</p></td>
<td class="tableblock halign-left valign-top"></td>
</tr>
</tbody>
</table>

</div>
<div class="sect2">
<h3 id="_v1_podspec">v1.PodSpec</h3>
<div class="paragraph">
<p>PodSpec is a description of a pod.</p>
</div>
<table class="tableblock frame-all grid-all" style="width:100%; ">
<colgroup>
<col style="width:20%;">
<col style="width:20%;">
<col style="width:20%;">
<col style="width:20%;">
<col style="width:20%;"> 
</colgroup>
<thead>
<tr>
<th class="tableblock halign-left valign-top">Name</th>
<th class="tableblock halign-left valign-top">Description</th>
<th class="tableblock halign-left valign-top">Required</th>
<th class="tableblock halign-left valign-top">Schema</th>
<th class="tableblock halign-left valign-top">Default</th>
</tr>
</thead>
<tbody>
<tr>
<td class="tableblock halign-left valign-top"><p class="tableblock">volumes</p></td>
<td class="tableblock halign-left valign-top"><p class="tableblock">List of volumes that can be mounted by containers belonging to the pod. More info: <a href="http://releases.k8s.io/release-1.3/docs/user-guide/volumes.md">http://releases.k8s.io/release-1.3/docs/user-guide/volumes.md</a></p></td>
<td class="tableblock halign-left valign-top"><p class="tableblock">false</p></td>
<td class="tableblock halign-left valign-top"><p class="tableblock"><a href="#_v1_volume">v1.Volume</a> array</p></td>
<td class="tableblock halign-left valign-top"></td>
</tr>
<tr>
<td class="tableblock halign-left valign-top"><p class="tableblock">containers</p></td>
<td class="tableblock halign-left valign-top"><p class="tableblock">List of containers belonging to the pod. Containers cannot currently be added or removed. There must be at least one container in a Pod. Cannot be updated. More info: <a href="http://releases.k8s.io/release-1.3/docs/user-guide/containers.md">http://releases.k8s.io/release-1.3/docs/user-guide/containers.md</a></p></td>
<td class="tableblock halign-left valign-top"><p class="tableblock">true</p></td>
<td class="tableblock halign-left valign-top"><p class="tableblock"><a href="#_v1_container">v1.Container</a> array</p></td>
<td class="tableblock halign-left valign-top"></td>
</tr>
<tr>
<td class="tableblock halign-left valign-top"><p class="tableblock">restartPolicy</p></td>
<td class="tableblock halign-left valign-top"><p class="tableblock">Restart policy for all containers within the pod. One of Always, OnFailure, Never. Default to Always. More info: <a href="http://releases.k8s.io/release-1.3/docs/user-guide/pod-states.md#restartpolicy">http://releases.k8s.io/release-1.3/docs/user-guide/pod-states.md#restartpolicy</a></p></td>
<td class="tableblock halign-left valign-top"><p class="tableblock">false</p></td>
<td class="tableblock halign-left valign-top"><p class="tableblock">string</p></td>
<td class="tableblock halign-left valign-top"></td>
</tr>
<tr>
<td class="tableblock halign-left valign-top"><p class="tableblock">terminationGracePeriodSeconds</p></td>
<td class="tableblock halign-left valign-top"><p class="tableblock">Optional duration in seconds the pod needs to terminate gracefully. May be decreased in delete request. Value must be non-negative integer. The value zero indicates delete immediately. If this value is nil, the default grace period will be used instead. The grace period is the duration in seconds after the processes running in the pod are sent a termination signal and the time when the processes are forcibly halted with a kill signal. Set this value longer than the expected cleanup time for your process. Defaults to 30 seconds.</p></td>
<td class="tableblock halign-left valign-top"><p class="tableblock">false</p></td>
<td class="tableblock halign-left valign-top"><p class="tableblock">integer (int64)</p></td>
<td class="tableblock halign-left valign-top"></td>
</tr>
<tr>
<td class="tableblock halign-left valign-top"><p class="tableblock">activeDeadlineSeconds</p></td>
<td class="tableblock halign-left valign-top"><p class="tableblock">Optional duration in seconds the pod may be active on the node relative to StartTime before the system will actively try to mark it failed and kill associated containers. Value must be a positive integer.</p></td>
<td class="tableblock halign-left valign-top"><p class="tableblock">false</p></td>
<td class="tableblock halign-left valign-top"><p class="tableblock">integer (int64)</p></td>
<td class="tableblock halign-left valign-top"></td>
</tr>
<tr>
<td class="tableblock halign-left valign-top"><p class="tableblock">dnsPolicy</p></td>
<td class="tableblock halign-left valign-top"><p class="tableblock">Set DNS policy for containers within the pod. One of <em>ClusterFirst</em> or <em>Default</em>. Defaults to "ClusterFirst".</p></td>
<td class="tableblock halign-left valign-top"><p class="tableblock">false</p></td>
<td class="tableblock halign-left valign-top"><p class="tableblock">string</p></td>
<td class="tableblock halign-left valign-top"></td>
</tr>
<tr>
<td class="tableblock halign-left valign-top"><p class="tableblock">nodeSelector</p></td>
<td class="tableblock halign-left valign-top"><p class="tableblock">NodeSelector is a selector which must be true for the pod to fit on a node. Selector which must match a node&#8217;s labels for the pod to be scheduled on that node. More info: <a href="http://releases.k8s.io/release-1.3/docs/user-guide/node-selection/README.md">http://releases.k8s.io/release-1.3/docs/user-guide/node-selection/README.md</a></p></td>
<td class="tableblock halign-left valign-top"><p class="tableblock">false</p></td>
<td class="tableblock halign-left valign-top"><p class="tableblock">object</p></td>
<td class="tableblock halign-left valign-top"></td>
</tr>
<tr>
<td class="tableblock halign-left valign-top"><p class="tableblock">serviceAccountName</p></td>
<td class="tableblock halign-left valign-top"><p class="tableblock">ServiceAccountName is the name of the ServiceAccount to use to run this pod. More info: <a href="http://releases.k8s.io/release-1.3/docs/design/service_accounts.md">http://releases.k8s.io/release-1.3/docs/design/service_accounts.md</a></p></td>
<td class="tableblock halign-left valign-top"><p class="tableblock">false</p></td>
<td class="tableblock halign-left valign-top"><p class="tableblock">string</p></td>
<td class="tableblock halign-left valign-top"></td>
</tr>
<tr>
<td class="tableblock halign-left valign-top"><p class="tableblock">serviceAccount</p></td>
<td class="tableblock halign-left valign-top"><p class="tableblock">DeprecatedServiceAccount is a depreciated alias for ServiceAccountName. Deprecated: Use serviceAccountName instead.</p></td>
<td class="tableblock halign-left valign-top"><p class="tableblock">false</p></td>
<td class="tableblock halign-left valign-top"><p class="tableblock">string</p></td>
<td class="tableblock halign-left valign-top"></td>
</tr>
<tr>
<td class="tableblock halign-left valign-top"><p class="tableblock">nodeName</p></td>
<td class="tableblock halign-left valign-top"><p class="tableblock">NodeName is a request to schedule this pod onto a specific node. If it is non-empty, the scheduler simply schedules this pod onto that node, assuming that it fits resource requirements.</p></td>
<td class="tableblock halign-left valign-top"><p class="tableblock">false</p></td>
<td class="tableblock halign-left valign-top"><p class="tableblock">string</p></td>
<td class="tableblock halign-left valign-top"></td>
</tr>
<tr>
<td class="tableblock halign-left valign-top"><p class="tableblock">hostNetwork</p></td>
<td class="tableblock halign-left valign-top"><p class="tableblock">Host networking requested for this pod. Use the host&#8217;s network namespace. If this option is set, the ports that will be used must be specified. Default to false.</p></td>
<td class="tableblock halign-left valign-top"><p class="tableblock">false</p></td>
<td class="tableblock halign-left valign-top"><p class="tableblock">boolean</p></td>
<td class="tableblock halign-left valign-top"><p class="tableblock">false</p></td>
</tr>
<tr>
<td class="tableblock halign-left valign-top"><p class="tableblock">hostPID</p></td>
<td class="tableblock halign-left valign-top"><p class="tableblock">Use the host&#8217;s pid namespace. Optional: Default to false.</p></td>
<td class="tableblock halign-left valign-top"><p class="tableblock">false</p></td>
<td class="tableblock halign-left valign-top"><p class="tableblock">boolean</p></td>
<td class="tableblock halign-left valign-top"><p class="tableblock">false</p></td>
</tr>
<tr>
<td class="tableblock halign-left valign-top"><p class="tableblock">hostIPC</p></td>
<td class="tableblock halign-left valign-top"><p class="tableblock">Use the host&#8217;s ipc namespace. Optional: Default to false.</p></td>
<td class="tableblock halign-left valign-top"><p class="tableblock">false</p></td>
<td class="tableblock halign-left valign-top"><p class="tableblock">boolean</p></td>
<td class="tableblock halign-left valign-top"><p class="tableblock">false</p></td>
</tr>
<tr>
<td class="tableblock halign-left valign-top"><p class="tableblock">securityContext</p></td>
<td class="tableblock halign-left valign-top"><p class="tableblock">SecurityContext holds pod-level security attributes and common container settings. Optional: Defaults to empty.  See type description for default values of each field.</p></td>
<td class="tableblock halign-left valign-top"><p class="tableblock">false</p></td>
<td class="tableblock halign-left valign-top"><p class="tableblock"><a href="#_v1_podsecuritycontext">v1.PodSecurityContext</a></p></td>
<td class="tableblock halign-left valign-top"></td>
</tr>
<tr>
<td class="tableblock halign-left valign-top"><p class="tableblock">imagePullSecrets</p></td>
<td class="tableblock halign-left valign-top"><p class="tableblock">ImagePullSecrets is an optional list of references to secrets in the same namespace to use for pulling any of the images used by this PodSpec. If specified, these secrets will be passed to individual puller implementations for them to use. For example, in the case of docker, only DockerConfig type secrets are honored. More info: <a href="http://releases.k8s.io/release-1.3/docs/user-guide/images.md#specifying-imagepullsecrets-on-a-pod">http://releases.k8s.io/release-1.3/docs/user-guide/images.md#specifying-imagepullsecrets-on-a-pod</a></p></td>
<td class="tableblock halign-left valign-top"><p class="tableblock">false</p></td>
<td class="tableblock halign-left valign-top"><p class="tableblock"><a href="#_v1_localobjectreference">v1.LocalObjectReference</a> array</p></td>
<td class="tableblock halign-left valign-top"></td>
</tr>
<tr>
<td class="tableblock halign-left valign-top"><p class="tableblock">hostname</p></td>
<td class="tableblock halign-left valign-top"><p class="tableblock">Specifies the hostname of the Pod If not specified, the pod&#8217;s hostname will be set to a system-defined value.</p></td>
<td class="tableblock halign-left valign-top"><p class="tableblock">false</p></td>
<td class="tableblock halign-left valign-top"><p class="tableblock">string</p></td>
<td class="tableblock halign-left valign-top"></td>
</tr>
<tr>
<td class="tableblock halign-left valign-top"><p class="tableblock">subdomain</p></td>
<td class="tableblock halign-left valign-top"><p class="tableblock">If specified, the fully qualified Pod hostname will be "&lt;hostname&gt;.&lt;subdomain&gt;.&lt;pod namespace&gt;.svc.&lt;cluster domain&gt;". If not specified, the pod will not have a domainname at all.</p></td>
<td class="tableblock halign-left valign-top"><p class="tableblock">false</p></td>
<td class="tableblock halign-left valign-top"><p class="tableblock">string</p></td>
<td class="tableblock halign-left valign-top"></td>
</tr>
</tbody>
</table>

</div>
<div class="sect2">
<h3 id="_v1_lifecycle">v1.Lifecycle</h3>
<div class="paragraph">
<p>Lifecycle describes actions that the management system should take in response to container lifecycle events. For the PostStart and PreStop lifecycle handlers, management of the container blocks until the action is complete, unless the container process fails, in which case the handler is aborted.</p>
</div>
<table class="tableblock frame-all grid-all" style="width:100%; ">
<colgroup>
<col style="width:20%;">
<col style="width:20%;">
<col style="width:20%;">
<col style="width:20%;">
<col style="width:20%;"> 
</colgroup>
<thead>
<tr>
<th class="tableblock halign-left valign-top">Name</th>
<th class="tableblock halign-left valign-top">Description</th>
<th class="tableblock halign-left valign-top">Required</th>
<th class="tableblock halign-left valign-top">Schema</th>
<th class="tableblock halign-left valign-top">Default</th>
</tr>
</thead>
<tbody>
<tr>
<td class="tableblock halign-left valign-top"><p class="tableblock">postStart</p></td>
<td class="tableblock halign-left valign-top"><p class="tableblock">PostStart is called immediately after a container is created. If the handler fails, the container is terminated and restarted according to its restart policy. Other management of the container blocks until the hook completes. More info: <a href="http://releases.k8s.io/release-1.3/docs/user-guide/container-environment.md#hook-details">http://releases.k8s.io/release-1.3/docs/user-guide/container-environment.md#hook-details</a></p></td>
<td class="tableblock halign-left valign-top"><p class="tableblock">false</p></td>
<td class="tableblock halign-left valign-top"><p class="tableblock"><a href="#_v1_handler">v1.Handler</a></p></td>
<td class="tableblock halign-left valign-top"></td>
</tr>
<tr>
<td class="tableblock halign-left valign-top"><p class="tableblock">preStop</p></td>
<td class="tableblock halign-left valign-top"><p class="tableblock">PreStop is called immediately before a container is terminated. The container is terminated after the handler completes. The reason for termination is passed to the handler. Regardless of the outcome of the handler, the container is eventually terminated. Other management of the container blocks until the hook completes. More info: <a href="http://releases.k8s.io/release-1.3/docs/user-guide/container-environment.md#hook-details">http://releases.k8s.io/release-1.3/docs/user-guide/container-environment.md#hook-details</a></p></td>
<td class="tableblock halign-left valign-top"><p class="tableblock">false</p></td>
<td class="tableblock halign-left valign-top"><p class="tableblock"><a href="#_v1_handler">v1.Handler</a></p></td>
<td class="tableblock halign-left valign-top"></td>
</tr>
</tbody>
</table>

</div>
<div class="sect2">
<h3 id="_v1_glusterfsvolumesource">v1.GlusterfsVolumeSource</h3>
<div class="paragraph">
<p>Represents a Glusterfs mount that lasts the lifetime of a pod. Glusterfs volumes do not support ownership management or SELinux relabeling.</p>
</div>
<table class="tableblock frame-all grid-all" style="width:100%; ">
<colgroup>
<col style="width:20%;">
<col style="width:20%;">
<col style="width:20%;">
<col style="width:20%;">
<col style="width:20%;"> 
</colgroup>
<thead>
<tr>
<th class="tableblock halign-left valign-top">Name</th>
<th class="tableblock halign-left valign-top">Description</th>
<th class="tableblock halign-left valign-top">Required</th>
<th class="tableblock halign-left valign-top">Schema</th>
<th class="tableblock halign-left valign-top">Default</th>
</tr>
</thead>
<tbody>
<tr>
<td class="tableblock halign-left valign-top"><p class="tableblock">endpoints</p></td>
<td class="tableblock halign-left valign-top"><p class="tableblock">EndpointsName is the endpoint name that details Glusterfs topology. More info: <a href="http://releases.k8s.io/release-1.3/examples/glusterfs/README.md#create-a-pod">http://releases.k8s.io/release-1.3/examples/glusterfs/README.md#create-a-pod</a></p></td>
<td class="tableblock halign-left valign-top"><p class="tableblock">true</p></td>
<td class="tableblock halign-left valign-top"><p class="tableblock">string</p></td>
<td class="tableblock halign-left valign-top"></td>
</tr>
<tr>
<td class="tableblock halign-left valign-top"><p class="tableblock">path</p></td>
<td class="tableblock halign-left valign-top"><p class="tableblock">Path is the Glusterfs volume path. More info: <a href="http://releases.k8s.io/release-1.3/examples/glusterfs/README.md#create-a-pod">http://releases.k8s.io/release-1.3/examples/glusterfs/README.md#create-a-pod</a></p></td>
<td class="tableblock halign-left valign-top"><p class="tableblock">true</p></td>
<td class="tableblock halign-left valign-top"><p class="tableblock">string</p></td>
<td class="tableblock halign-left valign-top"></td>
</tr>
<tr>
<td class="tableblock halign-left valign-top"><p class="tableblock">readOnly</p></td>
<td class="tableblock halign-left valign-top"><p class="tableblock">ReadOnly here will force the Glusterfs volume to be mounted with read-only permissions. Defaults to false. More info: <a href="http://releases.k8s.io/release-1.3/examples/glusterfs/README.md#create-a-pod">http://releases.k8s.io/release-1.3/examples/glusterfs/README.md#create-a-pod</a></p></td>
<td class="tableblock halign-left valign-top"><p class="tableblock">false</p></td>
<td class="tableblock halign-left valign-top"><p class="tableblock">boolean</p></td>
<td class="tableblock halign-left valign-top"><p class="tableblock">false</p></td>
</tr>
</tbody>
</table>

</div>
<div class="sect2">
<h3 id="_v1_handler">v1.Handler</h3>
<div class="paragraph">
<p>Handler defines a specific action that should be taken</p>
</div>
<table class="tableblock frame-all grid-all" style="width:100%; ">
<colgroup>
<col style="width:20%;">
<col style="width:20%;">
<col style="width:20%;">
<col style="width:20%;">
<col style="width:20%;"> 
</colgroup>
<thead>
<tr>
<th class="tableblock halign-left valign-top">Name</th>
<th class="tableblock halign-left valign-top">Description</th>
<th class="tableblock halign-left valign-top">Required</th>
<th class="tableblock halign-left valign-top">Schema</th>
<th class="tableblock halign-left valign-top">Default</th>
</tr>
</thead>
<tbody>
<tr>
<td class="tableblock halign-left valign-top"><p class="tableblock">exec</p></td>
<td class="tableblock halign-left valign-top"><p class="tableblock">One and only one of the following should be specified. Exec specifies the action to take.</p></td>
<td class="tableblock halign-left valign-top"><p class="tableblock">false</p></td>
<td class="tableblock halign-left valign-top"><p class="tableblock"><a href="#_v1_execaction">v1.ExecAction</a></p></td>
<td class="tableblock halign-left valign-top"></td>
</tr>
<tr>
<td class="tableblock halign-left valign-top"><p class="tableblock">httpGet</p></td>
<td class="tableblock halign-left valign-top"><p class="tableblock">HTTPGet specifies the http request to perform.</p></td>
<td class="tableblock halign-left valign-top"><p class="tableblock">false</p></td>
<td class="tableblock halign-left valign-top"><p class="tableblock"><a href="#_v1_httpgetaction">v1.HTTPGetAction</a></p></td>
<td class="tableblock halign-left valign-top"></td>
</tr>
<tr>
<td class="tableblock halign-left valign-top"><p class="tableblock">tcpSocket</p></td>
<td class="tableblock halign-left valign-top"><p class="tableblock">TCPSocket specifies an action involving a TCP port. TCP hooks not yet supported</p></td>
<td class="tableblock halign-left valign-top"><p class="tableblock">false</p></td>
<td class="tableblock halign-left valign-top"><p class="tableblock"><a href="#_v1_tcpsocketaction">v1.TCPSocketAction</a></p></td>
<td class="tableblock halign-left valign-top"></td>
</tr>
</tbody>
</table>

</div>
<div class="sect2">
<h3 id="_v1beta1_ingresstls">v1beta1.IngressTLS</h3>
<div class="paragraph">
<p>IngressTLS describes the transport layer security associated with an Ingress.</p>
</div>
<table class="tableblock frame-all grid-all" style="width:100%; ">
<colgroup>
<col style="width:20%;">
<col style="width:20%;">
<col style="width:20%;">
<col style="width:20%;">
<col style="width:20%;"> 
</colgroup>
<thead>
<tr>
<th class="tableblock halign-left valign-top">Name</th>
<th class="tableblock halign-left valign-top">Description</th>
<th class="tableblock halign-left valign-top">Required</th>
<th class="tableblock halign-left valign-top">Schema</th>
<th class="tableblock halign-left valign-top">Default</th>
</tr>
</thead>
<tbody>
<tr>
<td class="tableblock halign-left valign-top"><p class="tableblock">hosts</p></td>
<td class="tableblock halign-left valign-top"><p class="tableblock">Hosts are a list of hosts included in the TLS certificate. The values in this list must match the name/s used in the tlsSecret. Defaults to the wildcard host setting for the loadbalancer controller fulfilling this Ingress, if left unspecified.</p></td>
<td class="tableblock halign-left valign-top"><p class="tableblock">false</p></td>
<td class="tableblock halign-left valign-top"><p class="tableblock">string array</p></td>
<td class="tableblock halign-left valign-top"></td>
</tr>
<tr>
<td class="tableblock halign-left valign-top"><p class="tableblock">secretName</p></td>
<td class="tableblock halign-left valign-top"><p class="tableblock">SecretName is the name of the secret used to terminate SSL traffic on 443. Field is left optional to allow SSL routing based on SNI hostname alone. If the SNI host in a listener conflicts with the "Host" header field used by an IngressRule, the SNI host is used for termination and value of the Host header is used for routing.</p></td>
<td class="tableblock halign-left valign-top"><p class="tableblock">false</p></td>
<td class="tableblock halign-left valign-top"><p class="tableblock">string</p></td>
<td class="tableblock halign-left valign-top"></td>
</tr>
</tbody>
</table>

</div>
<div class="sect2">
<h3 id="_v1beta1_subresourcereference">v1beta1.SubresourceReference</h3>
<div class="paragraph">
<p>SubresourceReference contains enough information to let you inspect or modify the referred subresource.</p>
</div>
<table class="tableblock frame-all grid-all" style="width:100%; ">
<colgroup>
<col style="width:20%;">
<col style="width:20%;">
<col style="width:20%;">
<col style="width:20%;">
<col style="width:20%;"> 
</colgroup>
<thead>
<tr>
<th class="tableblock halign-left valign-top">Name</th>
<th class="tableblock halign-left valign-top">Description</th>
<th class="tableblock halign-left valign-top">Required</th>
<th class="tableblock halign-left valign-top">Schema</th>
<th class="tableblock halign-left valign-top">Default</th>
</tr>
</thead>
<tbody>
<tr>
<td class="tableblock halign-left valign-top"><p class="tableblock">kind</p></td>
<td class="tableblock halign-left valign-top"><p class="tableblock">Kind of the referent; More info: <a href="http://releases.k8s.io/release-1.3/docs/devel/api-conventions.md#types-kinds">http://releases.k8s.io/release-1.3/docs/devel/api-conventions.md#types-kinds</a></p></td>
<td class="tableblock halign-left valign-top"><p class="tableblock">false</p></td>
<td class="tableblock halign-left valign-top"><p class="tableblock">string</p></td>
<td class="tableblock halign-left valign-top"></td>
</tr>
<tr>
<td class="tableblock halign-left valign-top"><p class="tableblock">name</p></td>
<td class="tableblock halign-left valign-top"><p class="tableblock">Name of the referent; More info: <a href="http://releases.k8s.io/release-1.3/docs/user-guide/identifiers.md#names">http://releases.k8s.io/release-1.3/docs/user-guide/identifiers.md#names</a></p></td>
<td class="tableblock halign-left valign-top"><p class="tableblock">false</p></td>
<td class="tableblock halign-left valign-top"><p class="tableblock">string</p></td>
<td class="tableblock halign-left valign-top"></td>
</tr>
<tr>
<td class="tableblock halign-left valign-top"><p class="tableblock">apiVersion</p></td>
<td class="tableblock halign-left valign-top"><p class="tableblock">API version of the referent</p></td>
<td class="tableblock halign-left valign-top"><p class="tableblock">false</p></td>
<td class="tableblock halign-left valign-top"><p class="tableblock">string</p></td>
<td class="tableblock halign-left valign-top"></td>
</tr>
<tr>
<td class="tableblock halign-left valign-top"><p class="tableblock">subresource</p></td>
<td class="tableblock halign-left valign-top"><p class="tableblock">Subresource name of the referent</p></td>
<td class="tableblock halign-left valign-top"><p class="tableblock">false</p></td>
<td class="tableblock halign-left valign-top"><p class="tableblock">string</p></td>
<td class="tableblock halign-left valign-top"></td>
</tr>
</tbody>
</table>

</div>
<div class="sect2">
<h3 id="_v1beta1_scale">v1beta1.Scale</h3>
<div class="paragraph">
<p>represents a scaling request for a resource.</p>
</div>
<table class="tableblock frame-all grid-all" style="width:100%; ">
<colgroup>
<col style="width:20%;">
<col style="width:20%;">
<col style="width:20%;">
<col style="width:20%;">
<col style="width:20%;"> 
</colgroup>
<thead>
<tr>
<th class="tableblock halign-left valign-top">Name</th>
<th class="tableblock halign-left valign-top">Description</th>
<th class="tableblock halign-left valign-top">Required</th>
<th class="tableblock halign-left valign-top">Schema</th>
<th class="tableblock halign-left valign-top">Default</th>
</tr>
</thead>
<tbody>
<tr>
<td class="tableblock halign-left valign-top"><p class="tableblock">kind</p></td>
<td class="tableblock halign-left valign-top"><p class="tableblock">Kind is a string value representing the REST resource this object represents. Servers may infer this from the endpoint the client submits requests to. Cannot be updated. In CamelCase. More info: <a href="http://releases.k8s.io/release-1.3/docs/devel/api-conventions.md#types-kinds">http://releases.k8s.io/release-1.3/docs/devel/api-conventions.md#types-kinds</a></p></td>
<td class="tableblock halign-left valign-top"><p class="tableblock">false</p></td>
<td class="tableblock halign-left valign-top"><p class="tableblock">string</p></td>
<td class="tableblock halign-left valign-top"></td>
</tr>
<tr>
<td class="tableblock halign-left valign-top"><p class="tableblock">apiVersion</p></td>
<td class="tableblock halign-left valign-top"><p class="tableblock">APIVersion defines the versioned schema of this representation of an object. Servers should convert recognized schemas to the latest internal value, and may reject unrecognized values. More info: <a href="http://releases.k8s.io/release-1.3/docs/devel/api-conventions.md#resources">http://releases.k8s.io/release-1.3/docs/devel/api-conventions.md#resources</a></p></td>
<td class="tableblock halign-left valign-top"><p class="tableblock">false</p></td>
<td class="tableblock halign-left valign-top"><p class="tableblock">string</p></td>
<td class="tableblock halign-left valign-top"></td>
</tr>
<tr>
<td class="tableblock halign-left valign-top"><p class="tableblock">metadata</p></td>
<td class="tableblock halign-left valign-top"><p class="tableblock">Standard object metadata; More info: <a href="http://releases.k8s.io/release-1.3/docs/devel/api-conventions.md#metadata">http://releases.k8s.io/release-1.3/docs/devel/api-conventions.md#metadata</a>.</p></td>
<td class="tableblock halign-left valign-top"><p class="tableblock">false</p></td>
<td class="tableblock halign-left valign-top"><p class="tableblock"><a href="#_v1_objectmeta">v1.ObjectMeta</a></p></td>
<td class="tableblock halign-left valign-top"></td>
</tr>
<tr>
<td class="tableblock halign-left valign-top"><p class="tableblock">spec</p></td>
<td class="tableblock halign-left valign-top"><p class="tableblock">defines the behavior of the scale. More info: <a href="http://releases.k8s.io/release-1.3/docs/devel/api-conventions.md#spec-and-status">http://releases.k8s.io/release-1.3/docs/devel/api-conventions.md#spec-and-status</a>.</p></td>
<td class="tableblock halign-left valign-top"><p class="tableblock">false</p></td>
<td class="tableblock halign-left valign-top"><p class="tableblock"><a href="#_v1beta1_scalespec">v1beta1.ScaleSpec</a></p></td>
<td class="tableblock halign-left valign-top"></td>
</tr>
<tr>
<td class="tableblock halign-left valign-top"><p class="tableblock">status</p></td>
<td class="tableblock halign-left valign-top"><p class="tableblock">current status of the scale. More info: <a href="http://releases.k8s.io/release-1.3/docs/devel/api-conventions.md#spec-and-status">http://releases.k8s.io/release-1.3/docs/devel/api-conventions.md#spec-and-status</a>. Read-only.</p></td>
<td class="tableblock halign-left valign-top"><p class="tableblock">false</p></td>
<td class="tableblock halign-left valign-top"><p class="tableblock"><a href="#_v1beta1_scalestatus">v1beta1.ScaleStatus</a></p></td>
<td class="tableblock halign-left valign-top"></td>
</tr>
</tbody>
</table>

</div>
<div class="sect2">
<h3 id="_v1_rbdvolumesource">v1.RBDVolumeSource</h3>
<div class="paragraph">
<p>Represents a Rados Block Device mount that lasts the lifetime of a pod. RBD volumes support ownership management and SELinux relabeling.</p>
</div>
<table class="tableblock frame-all grid-all" style="width:100%; ">
<colgroup>
<col style="width:20%;">
<col style="width:20%;">
<col style="width:20%;">
<col style="width:20%;">
<col style="width:20%;"> 
</colgroup>
<thead>
<tr>
<th class="tableblock halign-left valign-top">Name</th>
<th class="tableblock halign-left valign-top">Description</th>
<th class="tableblock halign-left valign-top">Required</th>
<th class="tableblock halign-left valign-top">Schema</th>
<th class="tableblock halign-left valign-top">Default</th>
</tr>
</thead>
<tbody>
<tr>
<td class="tableblock halign-left valign-top"><p class="tableblock">monitors</p></td>
<td class="tableblock halign-left valign-top"><p class="tableblock">A collection of Ceph monitors. More info: <a href="http://releases.k8s.io/release-1.3/examples/rbd/README.md#how-to-use-it">http://releases.k8s.io/release-1.3/examples/rbd/README.md#how-to-use-it</a></p></td>
<td class="tableblock halign-left valign-top"><p class="tableblock">true</p></td>
<td class="tableblock halign-left valign-top"><p class="tableblock">string array</p></td>
<td class="tableblock halign-left valign-top"></td>
</tr>
<tr>
<td class="tableblock halign-left valign-top"><p class="tableblock">image</p></td>
<td class="tableblock halign-left valign-top"><p class="tableblock">The rados image name. More info: <a href="http://releases.k8s.io/release-1.3/examples/rbd/README.md#how-to-use-it">http://releases.k8s.io/release-1.3/examples/rbd/README.md#how-to-use-it</a></p></td>
<td class="tableblock halign-left valign-top"><p class="tableblock">true</p></td>
<td class="tableblock halign-left valign-top"><p class="tableblock">string</p></td>
<td class="tableblock halign-left valign-top"></td>
</tr>
<tr>
<td class="tableblock halign-left valign-top"><p class="tableblock">fsType</p></td>
<td class="tableblock halign-left valign-top"><p class="tableblock">Filesystem type of the volume that you want to mount. Tip: Ensure that the filesystem type is supported by the host operating system. Examples: "ext4", "xfs", "ntfs". Implicitly inferred to be "ext4" if unspecified. More info: <a href="http://releases.k8s.io/release-1.3/docs/user-guide/volumes.md#rbd">http://releases.k8s.io/release-1.3/docs/user-guide/volumes.md#rbd</a></p></td>
<td class="tableblock halign-left valign-top"><p class="tableblock">false</p></td>
<td class="tableblock halign-left valign-top"><p class="tableblock">string</p></td>
<td class="tableblock halign-left valign-top"></td>
</tr>
<tr>
<td class="tableblock halign-left valign-top"><p class="tableblock">pool</p></td>
<td class="tableblock halign-left valign-top"><p class="tableblock">The rados pool name. Default is rbd. More info: <a href="http://releases.k8s.io/release-1.3/examples/rbd/README.md#how-to-use-it">http://releases.k8s.io/release-1.3/examples/rbd/README.md#how-to-use-it</a>.</p></td>
<td class="tableblock halign-left valign-top"><p class="tableblock">false</p></td>
<td class="tableblock halign-left valign-top"><p class="tableblock">string</p></td>
<td class="tableblock halign-left valign-top"></td>
</tr>
<tr>
<td class="tableblock halign-left valign-top"><p class="tableblock">user</p></td>
<td class="tableblock halign-left valign-top"><p class="tableblock">The rados user name. Default is admin. More info: <a href="http://releases.k8s.io/release-1.3/examples/rbd/README.md#how-to-use-it">http://releases.k8s.io/release-1.3/examples/rbd/README.md#how-to-use-it</a></p></td>
<td class="tableblock halign-left valign-top"><p class="tableblock">false</p></td>
<td class="tableblock halign-left valign-top"><p class="tableblock">string</p></td>
<td class="tableblock halign-left valign-top"></td>
</tr>
<tr>
<td class="tableblock halign-left valign-top"><p class="tableblock">keyring</p></td>
<td class="tableblock halign-left valign-top"><p class="tableblock">Keyring is the path to key ring for RBDUser. Default is /etc/ceph/keyring. More info: <a href="http://releases.k8s.io/release-1.3/examples/rbd/README.md#how-to-use-it">http://releases.k8s.io/release-1.3/examples/rbd/README.md#how-to-use-it</a></p></td>
<td class="tableblock halign-left valign-top"><p class="tableblock">false</p></td>
<td class="tableblock halign-left valign-top"><p class="tableblock">string</p></td>
<td class="tableblock halign-left valign-top"></td>
</tr>
<tr>
<td class="tableblock halign-left valign-top"><p class="tableblock">secretRef</p></td>
<td class="tableblock halign-left valign-top"><p class="tableblock">SecretRef is name of the authentication secret for RBDUser. If provided overrides keyring. Default is nil. More info: <a href="http://releases.k8s.io/release-1.3/examples/rbd/README.md#how-to-use-it">http://releases.k8s.io/release-1.3/examples/rbd/README.md#how-to-use-it</a></p></td>
<td class="tableblock halign-left valign-top"><p class="tableblock">false</p></td>
<td class="tableblock halign-left valign-top"><p class="tableblock"><a href="#_v1_localobjectreference">v1.LocalObjectReference</a></p></td>
<td class="tableblock halign-left valign-top"></td>
</tr>
<tr>
<td class="tableblock halign-left valign-top"><p class="tableblock">readOnly</p></td>
<td class="tableblock halign-left valign-top"><p class="tableblock">ReadOnly here will force the ReadOnly setting in VolumeMounts. Defaults to false. More info: <a href="http://releases.k8s.io/release-1.3/examples/rbd/README.md#how-to-use-it">http://releases.k8s.io/release-1.3/examples/rbd/README.md#how-to-use-it</a></p></td>
<td class="tableblock halign-left valign-top"><p class="tableblock">false</p></td>
<td class="tableblock halign-left valign-top"><p class="tableblock">boolean</p></td>
<td class="tableblock halign-left valign-top"><p class="tableblock">false</p></td>
</tr>
</tbody>
</table>

</div>
<div class="sect2">
<h3 id="_v1beta1_scalestatus">v1beta1.ScaleStatus</h3>
<div class="paragraph">
<p>represents the current status of a scale subresource.</p>
</div>
<table class="tableblock frame-all grid-all" style="width:100%; ">
<colgroup>
<col style="width:20%;">
<col style="width:20%;">
<col style="width:20%;">
<col style="width:20%;">
<col style="width:20%;"> 
</colgroup>
<thead>
<tr>
<th class="tableblock halign-left valign-top">Name</th>
<th class="tableblock halign-left valign-top">Description</th>
<th class="tableblock halign-left valign-top">Required</th>
<th class="tableblock halign-left valign-top">Schema</th>
<th class="tableblock halign-left valign-top">Default</th>
</tr>
</thead>
<tbody>
<tr>
<td class="tableblock halign-left valign-top"><p class="tableblock">replicas</p></td>
<td class="tableblock halign-left valign-top"><p class="tableblock">actual number of observed instances of the scaled object.</p></td>
<td class="tableblock halign-left valign-top"><p class="tableblock">true</p></td>
<td class="tableblock halign-left valign-top"><p class="tableblock">integer (int32)</p></td>
<td class="tableblock halign-left valign-top"></td>
</tr>
<tr>
<td class="tableblock halign-left valign-top"><p class="tableblock">selector</p></td>
<td class="tableblock halign-left valign-top"><p class="tableblock">label query over pods that should match the replicas count. More info: <a href="http://releases.k8s.io/release-1.3/docs/user-guide/labels.md#label-selectors">http://releases.k8s.io/release-1.3/docs/user-guide/labels.md#label-selectors</a></p></td>
<td class="tableblock halign-left valign-top"><p class="tableblock">false</p></td>
<td class="tableblock halign-left valign-top"><p class="tableblock">object</p></td>
<td class="tableblock halign-left valign-top"></td>
</tr>
<tr>
<td class="tableblock halign-left valign-top"><p class="tableblock">targetSelector</p></td>
<td class="tableblock halign-left valign-top"><p class="tableblock">label selector for pods that should match the replicas count. This is a serializated version of both map-based and more expressive set-based selectors. This is done to avoid introspection in the clients. The string will be in the same format as the query-param syntax. If the target type only supports map-based selectors, both this field and map-based selector field are populated. More info: <a href="http://releases.k8s.io/release-1.3/docs/user-guide/labels.md#label-selectors">http://releases.k8s.io/release-1.3/docs/user-guide/labels.md#label-selectors</a></p></td>
<td class="tableblock halign-left valign-top"><p class="tableblock">false</p></td>
<td class="tableblock halign-left valign-top"><p class="tableblock">string</p></td>
<td class="tableblock halign-left valign-top"></td>
</tr>
</tbody>
</table>

</div>
<div class="sect2">
<h3 id="_v1_nfsvolumesource">v1.NFSVolumeSource</h3>
<div class="paragraph">
<p>Represents an NFS mount that lasts the lifetime of a pod. NFS volumes do not support ownership management or SELinux relabeling.</p>
</div>
<table class="tableblock frame-all grid-all" style="width:100%; ">
<colgroup>
<col style="width:20%;">
<col style="width:20%;">
<col style="width:20%;">
<col style="width:20%;">
<col style="width:20%;"> 
</colgroup>
<thead>
<tr>
<th class="tableblock halign-left valign-top">Name</th>
<th class="tableblock halign-left valign-top">Description</th>
<th class="tableblock halign-left valign-top">Required</th>
<th class="tableblock halign-left valign-top">Schema</th>
<th class="tableblock halign-left valign-top">Default</th>
</tr>
</thead>
<tbody>
<tr>
<td class="tableblock halign-left valign-top"><p class="tableblock">server</p></td>
<td class="tableblock halign-left valign-top"><p class="tableblock">Server is the hostname or IP address of the NFS server. More info: <a href="http://releases.k8s.io/release-1.3/docs/user-guide/volumes.md#nfs">http://releases.k8s.io/release-1.3/docs/user-guide/volumes.md#nfs</a></p></td>
<td class="tableblock halign-left valign-top"><p class="tableblock">true</p></td>
<td class="tableblock halign-left valign-top"><p class="tableblock">string</p></td>
<td class="tableblock halign-left valign-top"></td>
</tr>
<tr>
<td class="tableblock halign-left valign-top"><p class="tableblock">path</p></td>
<td class="tableblock halign-left valign-top"><p class="tableblock">Path that is exported by the NFS server. More info: <a href="http://releases.k8s.io/release-1.3/docs/user-guide/volumes.md#nfs">http://releases.k8s.io/release-1.3/docs/user-guide/volumes.md#nfs</a></p></td>
<td class="tableblock halign-left valign-top"><p class="tableblock">true</p></td>
<td class="tableblock halign-left valign-top"><p class="tableblock">string</p></td>
<td class="tableblock halign-left valign-top"></td>
</tr>
<tr>
<td class="tableblock halign-left valign-top"><p class="tableblock">readOnly</p></td>
<td class="tableblock halign-left valign-top"><p class="tableblock">ReadOnly here will force the NFS export to be mounted with read-only permissions. Defaults to false. More info: <a href="http://releases.k8s.io/release-1.3/docs/user-guide/volumes.md#nfs">http://releases.k8s.io/release-1.3/docs/user-guide/volumes.md#nfs</a></p></td>
<td class="tableblock halign-left valign-top"><p class="tableblock">false</p></td>
<td class="tableblock halign-left valign-top"><p class="tableblock">boolean</p></td>
<td class="tableblock halign-left valign-top"><p class="tableblock">false</p></td>
</tr>
</tbody>
</table>

</div>
<div class="sect2">
<h3 id="_v1beta1_deploymentlist">v1beta1.DeploymentList</h3>
<div class="paragraph">
<p>DeploymentList is a list of Deployments.</p>
</div>
<table class="tableblock frame-all grid-all" style="width:100%; ">
<colgroup>
<col style="width:20%;">
<col style="width:20%;">
<col style="width:20%;">
<col style="width:20%;">
<col style="width:20%;"> 
</colgroup>
<thead>
<tr>
<th class="tableblock halign-left valign-top">Name</th>
<th class="tableblock halign-left valign-top">Description</th>
<th class="tableblock halign-left valign-top">Required</th>
<th class="tableblock halign-left valign-top">Schema</th>
<th class="tableblock halign-left valign-top">Default</th>
</tr>
</thead>
<tbody>
<tr>
<td class="tableblock halign-left valign-top"><p class="tableblock">kind</p></td>
<td class="tableblock halign-left valign-top"><p class="tableblock">Kind is a string value representing the REST resource this object represents. Servers may infer this from the endpoint the client submits requests to. Cannot be updated. In CamelCase. More info: <a href="http://releases.k8s.io/release-1.3/docs/devel/api-conventions.md#types-kinds">http://releases.k8s.io/release-1.3/docs/devel/api-conventions.md#types-kinds</a></p></td>
<td class="tableblock halign-left valign-top"><p class="tableblock">false</p></td>
<td class="tableblock halign-left valign-top"><p class="tableblock">string</p></td>
<td class="tableblock halign-left valign-top"></td>
</tr>
<tr>
<td class="tableblock halign-left valign-top"><p class="tableblock">apiVersion</p></td>
<td class="tableblock halign-left valign-top"><p class="tableblock">APIVersion defines the versioned schema of this representation of an object. Servers should convert recognized schemas to the latest internal value, and may reject unrecognized values. More info: <a href="http://releases.k8s.io/release-1.3/docs/devel/api-conventions.md#resources">http://releases.k8s.io/release-1.3/docs/devel/api-conventions.md#resources</a></p></td>
<td class="tableblock halign-left valign-top"><p class="tableblock">false</p></td>
<td class="tableblock halign-left valign-top"><p class="tableblock">string</p></td>
<td class="tableblock halign-left valign-top"></td>
</tr>
<tr>
<td class="tableblock halign-left valign-top"><p class="tableblock">metadata</p></td>
<td class="tableblock halign-left valign-top"><p class="tableblock">Standard list metadata.</p></td>
<td class="tableblock halign-left valign-top"><p class="tableblock">false</p></td>
<td class="tableblock halign-left valign-top"><p class="tableblock"><a href="#_unversioned_listmeta">unversioned.ListMeta</a></p></td>
<td class="tableblock halign-left valign-top"></td>
</tr>
<tr>
<td class="tableblock halign-left valign-top"><p class="tableblock">items</p></td>
<td class="tableblock halign-left valign-top"><p class="tableblock">Items is the list of Deployments.</p></td>
<td class="tableblock halign-left valign-top"><p class="tableblock">true</p></td>
<td class="tableblock halign-left valign-top"><p class="tableblock"><a href="#_v1beta1_deployment">v1beta1.Deployment</a> array</p></td>
<td class="tableblock halign-left valign-top"></td>
</tr>
</tbody>
</table>

</div>
<div class="sect2">
<h3 id="_v1beta1_deploymentrollback">v1beta1.DeploymentRollback</h3>
<div class="paragraph">
<p>DeploymentRollback stores the information required to rollback a deployment.</p>
</div>
<table class="tableblock frame-all grid-all" style="width:100%; ">
<colgroup>
<col style="width:20%;">
<col style="width:20%;">
<col style="width:20%;">
<col style="width:20%;">
<col style="width:20%;"> 
</colgroup>
<thead>
<tr>
<th class="tableblock halign-left valign-top">Name</th>
<th class="tableblock halign-left valign-top">Description</th>
<th class="tableblock halign-left valign-top">Required</th>
<th class="tableblock halign-left valign-top">Schema</th>
<th class="tableblock halign-left valign-top">Default</th>
</tr>
</thead>
<tbody>
<tr>
<td class="tableblock halign-left valign-top"><p class="tableblock">kind</p></td>
<td class="tableblock halign-left valign-top"><p class="tableblock">Kind is a string value representing the REST resource this object represents. Servers may infer this from the endpoint the client submits requests to. Cannot be updated. In CamelCase. More info: <a href="http://releases.k8s.io/release-1.3/docs/devel/api-conventions.md#types-kinds">http://releases.k8s.io/release-1.3/docs/devel/api-conventions.md#types-kinds</a></p></td>
<td class="tableblock halign-left valign-top"><p class="tableblock">false</p></td>
<td class="tableblock halign-left valign-top"><p class="tableblock">string</p></td>
<td class="tableblock halign-left valign-top"></td>
</tr>
<tr>
<td class="tableblock halign-left valign-top"><p class="tableblock">apiVersion</p></td>
<td class="tableblock halign-left valign-top"><p class="tableblock">APIVersion defines the versioned schema of this representation of an object. Servers should convert recognized schemas to the latest internal value, and may reject unrecognized values. More info: <a href="http://releases.k8s.io/release-1.3/docs/devel/api-conventions.md#resources">http://releases.k8s.io/release-1.3/docs/devel/api-conventions.md#resources</a></p></td>
<td class="tableblock halign-left valign-top"><p class="tableblock">false</p></td>
<td class="tableblock halign-left valign-top"><p class="tableblock">string</p></td>
<td class="tableblock halign-left valign-top"></td>
</tr>
<tr>
<td class="tableblock halign-left valign-top"><p class="tableblock">name</p></td>
<td class="tableblock halign-left valign-top"><p class="tableblock">Required: This must match the Name of a deployment.</p></td>
<td class="tableblock halign-left valign-top"><p class="tableblock">true</p></td>
<td class="tableblock halign-left valign-top"><p class="tableblock">string</p></td>
<td class="tableblock halign-left valign-top"></td>
</tr>
<tr>
<td class="tableblock halign-left valign-top"><p class="tableblock">updatedAnnotations</p></td>
<td class="tableblock halign-left valign-top"><p class="tableblock">The annotations to be updated to a deployment</p></td>
<td class="tableblock halign-left valign-top"><p class="tableblock">false</p></td>
<td class="tableblock halign-left valign-top"><p class="tableblock">object</p></td>
<td class="tableblock halign-left valign-top"></td>
</tr>
<tr>
<td class="tableblock halign-left valign-top"><p class="tableblock">rollbackTo</p></td>
<td class="tableblock halign-left valign-top"><p class="tableblock">The config of this deployment rollback.</p></td>
<td class="tableblock halign-left valign-top"><p class="tableblock">true</p></td>
<td class="tableblock halign-left valign-top"><p class="tableblock"><a href="#_v1beta1_rollbackconfig">v1beta1.RollbackConfig</a></p></td>
<td class="tableblock halign-left valign-top"></td>
</tr>
</tbody>
</table>

</div>
<div class="sect2">
<h3 id="_v1_httpheader">v1.HTTPHeader</h3>
<div class="paragraph">
<p>HTTPHeader describes a custom header to be used in HTTP probes</p>
</div>
<table class="tableblock frame-all grid-all" style="width:100%; ">
<colgroup>
<col style="width:20%;">
<col style="width:20%;">
<col style="width:20%;">
<col style="width:20%;">
<col style="width:20%;"> 
</colgroup>
<thead>
<tr>
<th class="tableblock halign-left valign-top">Name</th>
<th class="tableblock halign-left valign-top">Description</th>
<th class="tableblock halign-left valign-top">Required</th>
<th class="tableblock halign-left valign-top">Schema</th>
<th class="tableblock halign-left valign-top">Default</th>
</tr>
</thead>
<tbody>
<tr>
<td class="tableblock halign-left valign-top"><p class="tableblock">name</p></td>
<td class="tableblock halign-left valign-top"><p class="tableblock">The header field name</p></td>
<td class="tableblock halign-left valign-top"><p class="tableblock">true</p></td>
<td class="tableblock halign-left valign-top"><p class="tableblock">string</p></td>
<td class="tableblock halign-left valign-top"></td>
</tr>
<tr>
<td class="tableblock halign-left valign-top"><p class="tableblock">value</p></td>
<td class="tableblock halign-left valign-top"><p class="tableblock">The header field value</p></td>
<td class="tableblock halign-left valign-top"><p class="tableblock">true</p></td>
<td class="tableblock halign-left valign-top"><p class="tableblock">string</p></td>
<td class="tableblock halign-left valign-top"></td>
</tr>
</tbody>
</table>

</div>
<div class="sect2">
<h3 id="_v1beta1_horizontalpodautoscalerstatus">v1beta1.HorizontalPodAutoscalerStatus</h3>
<div class="paragraph">
<p>current status of a horizontal pod autoscaler</p>
</div>
<table class="tableblock frame-all grid-all" style="width:100%; ">
<colgroup>
<col style="width:20%;">
<col style="width:20%;">
<col style="width:20%;">
<col style="width:20%;">
<col style="width:20%;"> 
</colgroup>
<thead>
<tr>
<th class="tableblock halign-left valign-top">Name</th>
<th class="tableblock halign-left valign-top">Description</th>
<th class="tableblock halign-left valign-top">Required</th>
<th class="tableblock halign-left valign-top">Schema</th>
<th class="tableblock halign-left valign-top">Default</th>
</tr>
</thead>
<tbody>
<tr>
<td class="tableblock halign-left valign-top"><p class="tableblock">observedGeneration</p></td>
<td class="tableblock halign-left valign-top"><p class="tableblock">most recent generation observed by this autoscaler.</p></td>
<td class="tableblock halign-left valign-top"><p class="tableblock">false</p></td>
<td class="tableblock halign-left valign-top"><p class="tableblock">integer (int64)</p></td>
<td class="tableblock halign-left valign-top"></td>
</tr>
<tr>
<td class="tableblock halign-left valign-top"><p class="tableblock">lastScaleTime</p></td>
<td class="tableblock halign-left valign-top"><p class="tableblock">last time the HorizontalPodAutoscaler scaled the number of pods; used by the autoscaler to control how often the number of pods is changed.</p></td>
<td class="tableblock halign-left valign-top"><p class="tableblock">false</p></td>
<td class="tableblock halign-left valign-top"><p class="tableblock">string</p></td>
<td class="tableblock halign-left valign-top"></td>
</tr>
<tr>
<td class="tableblock halign-left valign-top"><p class="tableblock">currentReplicas</p></td>
<td class="tableblock halign-left valign-top"><p class="tableblock">current number of replicas of pods managed by this autoscaler.</p></td>
<td class="tableblock halign-left valign-top"><p class="tableblock">true</p></td>
<td class="tableblock halign-left valign-top"><p class="tableblock">integer (int32)</p></td>
<td class="tableblock halign-left valign-top"></td>
</tr>
<tr>
<td class="tableblock halign-left valign-top"><p class="tableblock">desiredReplicas</p></td>
<td class="tableblock halign-left valign-top"><p class="tableblock">desired number of replicas of pods managed by this autoscaler.</p></td>
<td class="tableblock halign-left valign-top"><p class="tableblock">true</p></td>
<td class="tableblock halign-left valign-top"><p class="tableblock">integer (int32)</p></td>
<td class="tableblock halign-left valign-top"></td>
</tr>
<tr>
<td class="tableblock halign-left valign-top"><p class="tableblock">currentCPUUtilizationPercentage</p></td>
<td class="tableblock halign-left valign-top"><p class="tableblock">current average CPU utilization over all pods, represented as a percentage of requested CPU, e.g. 70 means that an average pod is using now 70% of its requested CPU.</p></td>
<td class="tableblock halign-left valign-top"><p class="tableblock">false</p></td>
<td class="tableblock halign-left valign-top"><p class="tableblock">integer (int32)</p></td>
<td class="tableblock halign-left valign-top"></td>
</tr>
</tbody>
</table>

</div>
<div class="sect2">
<h3 id="_v1_fcvolumesource">v1.FCVolumeSource</h3>
<div class="paragraph">
<p>Represents a Fibre Channel volume. Fibre Channel volumes can only be mounted as read/write once. Fibre Channel volumes support ownership management and SELinux relabeling.</p>
</div>
<table class="tableblock frame-all grid-all" style="width:100%; ">
<colgroup>
<col style="width:20%;">
<col style="width:20%;">
<col style="width:20%;">
<col style="width:20%;">
<col style="width:20%;"> 
</colgroup>
<thead>
<tr>
<th class="tableblock halign-left valign-top">Name</th>
<th class="tableblock halign-left valign-top">Description</th>
<th class="tableblock halign-left valign-top">Required</th>
<th class="tableblock halign-left valign-top">Schema</th>
<th class="tableblock halign-left valign-top">Default</th>
</tr>
</thead>
<tbody>
<tr>
<td class="tableblock halign-left valign-top"><p class="tableblock">targetWWNs</p></td>
<td class="tableblock halign-left valign-top"><p class="tableblock">Required: FC target world wide names (WWNs)</p></td>
<td class="tableblock halign-left valign-top"><p class="tableblock">true</p></td>
<td class="tableblock halign-left valign-top"><p class="tableblock">string array</p></td>
<td class="tableblock halign-left valign-top"></td>
</tr>
<tr>
<td class="tableblock halign-left valign-top"><p class="tableblock">lun</p></td>
<td class="tableblock halign-left valign-top"><p class="tableblock">Required: FC target lun number</p></td>
<td class="tableblock halign-left valign-top"><p class="tableblock">true</p></td>
<td class="tableblock halign-left valign-top"><p class="tableblock">integer (int32)</p></td>
<td class="tableblock halign-left valign-top"></td>
</tr>
<tr>
<td class="tableblock halign-left valign-top"><p class="tableblock">fsType</p></td>
<td class="tableblock halign-left valign-top"><p class="tableblock">Filesystem type to mount. Must be a filesystem type supported by the host operating system. Ex. "ext4", "xfs", "ntfs". Implicitly inferred to be "ext4" if unspecified.</p></td>
<td class="tableblock halign-left valign-top"><p class="tableblock">false</p></td>
<td class="tableblock halign-left valign-top"><p class="tableblock">string</p></td>
<td class="tableblock halign-left valign-top"></td>
</tr>
<tr>
<td class="tableblock halign-left valign-top"><p class="tableblock">readOnly</p></td>
<td class="tableblock halign-left valign-top"><p class="tableblock">Optional: Defaults to false (read/write). ReadOnly here will force the ReadOnly setting in VolumeMounts.</p></td>
<td class="tableblock halign-left valign-top"><p class="tableblock">false</p></td>
<td class="tableblock halign-left valign-top"><p class="tableblock">boolean</p></td>
<td class="tableblock halign-left valign-top"><p class="tableblock">false</p></td>
</tr>
</tbody>
</table>

</div>
<div class="sect2">
<h3 id="_v1beta1_thirdpartyresource">v1beta1.ThirdPartyResource</h3>
<div class="paragraph">
<p>A ThirdPartyResource is a generic representation of a resource, it is used by add-ons and plugins to add new resource types to the API.  It consists of one or more Versions of the api.</p>
</div>
<table class="tableblock frame-all grid-all" style="width:100%; ">
<colgroup>
<col style="width:20%;">
<col style="width:20%;">
<col style="width:20%;">
<col style="width:20%;">
<col style="width:20%;"> 
</colgroup>
<thead>
<tr>
<th class="tableblock halign-left valign-top">Name</th>
<th class="tableblock halign-left valign-top">Description</th>
<th class="tableblock halign-left valign-top">Required</th>
<th class="tableblock halign-left valign-top">Schema</th>
<th class="tableblock halign-left valign-top">Default</th>
</tr>
</thead>
<tbody>
<tr>
<td class="tableblock halign-left valign-top"><p class="tableblock">kind</p></td>
<td class="tableblock halign-left valign-top"><p class="tableblock">Kind is a string value representing the REST resource this object represents. Servers may infer this from the endpoint the client submits requests to. Cannot be updated. In CamelCase. More info: <a href="http://releases.k8s.io/release-1.3/docs/devel/api-conventions.md#types-kinds">http://releases.k8s.io/release-1.3/docs/devel/api-conventions.md#types-kinds</a></p></td>
<td class="tableblock halign-left valign-top"><p class="tableblock">false</p></td>
<td class="tableblock halign-left valign-top"><p class="tableblock">string</p></td>
<td class="tableblock halign-left valign-top"></td>
</tr>
<tr>
<td class="tableblock halign-left valign-top"><p class="tableblock">apiVersion</p></td>
<td class="tableblock halign-left valign-top"><p class="tableblock">APIVersion defines the versioned schema of this representation of an object. Servers should convert recognized schemas to the latest internal value, and may reject unrecognized values. More info: <a href="http://releases.k8s.io/release-1.3/docs/devel/api-conventions.md#resources">http://releases.k8s.io/release-1.3/docs/devel/api-conventions.md#resources</a></p></td>
<td class="tableblock halign-left valign-top"><p class="tableblock">false</p></td>
<td class="tableblock halign-left valign-top"><p class="tableblock">string</p></td>
<td class="tableblock halign-left valign-top"></td>
</tr>
<tr>
<td class="tableblock halign-left valign-top"><p class="tableblock">metadata</p></td>
<td class="tableblock halign-left valign-top"><p class="tableblock">Standard object metadata</p></td>
<td class="tableblock halign-left valign-top"><p class="tableblock">false</p></td>
<td class="tableblock halign-left valign-top"><p class="tableblock"><a href="#_v1_objectmeta">v1.ObjectMeta</a></p></td>
<td class="tableblock halign-left valign-top"></td>
</tr>
<tr>
<td class="tableblock halign-left valign-top"><p class="tableblock">description</p></td>
<td class="tableblock halign-left valign-top"><p class="tableblock">Description is the description of this object.</p></td>
<td class="tableblock halign-left valign-top"><p class="tableblock">false</p></td>
<td class="tableblock halign-left valign-top"><p class="tableblock">string</p></td>
<td class="tableblock halign-left valign-top"></td>
</tr>
<tr>
<td class="tableblock halign-left valign-top"><p class="tableblock">versions</p></td>
<td class="tableblock halign-left valign-top"><p class="tableblock">Versions are versions for this third party object</p></td>
<td class="tableblock halign-left valign-top"><p class="tableblock">false</p></td>
<td class="tableblock halign-left valign-top"><p class="tableblock"><a href="#_v1beta1_apiversion">v1beta1.APIVersion</a> array</p></td>
<td class="tableblock halign-left valign-top"></td>
</tr>
</tbody>
</table>

</div>
<div class="sect2">
<h3 id="_v1_tcpsocketaction">v1.TCPSocketAction</h3>
<div class="paragraph">
<p>TCPSocketAction describes an action based on opening a socket</p>
</div>
<table class="tableblock frame-all grid-all" style="width:100%; ">
<colgroup>
<col style="width:20%;">
<col style="width:20%;">
<col style="width:20%;">
<col style="width:20%;">
<col style="width:20%;"> 
</colgroup>
<thead>
<tr>
<th class="tableblock halign-left valign-top">Name</th>
<th class="tableblock halign-left valign-top">Description</th>
<th class="tableblock halign-left valign-top">Required</th>
<th class="tableblock halign-left valign-top">Schema</th>
<th class="tableblock halign-left valign-top">Default</th>
</tr>
</thead>
<tbody>
<tr>
<td class="tableblock halign-left valign-top"><p class="tableblock">port</p></td>
<td class="tableblock halign-left valign-top"><p class="tableblock">Number or name of the port to access on the container. Number must be in the range 1 to 65535. Name must be an IANA_SVC_NAME.</p></td>
<td class="tableblock halign-left valign-top"><p class="tableblock">true</p></td>
<td class="tableblock halign-left valign-top"><p class="tableblock">string</p></td>
<td class="tableblock halign-left valign-top"></td>
</tr>
</tbody>
</table>

</div>
<div class="sect2">
<h3 id="_v1beta1_deploymentstrategy">v1beta1.DeploymentStrategy</h3>
<div class="paragraph">
<p>DeploymentStrategy describes how to replace existing pods with new ones.</p>
</div>
<table class="tableblock frame-all grid-all" style="width:100%; ">
<colgroup>
<col style="width:20%;">
<col style="width:20%;">
<col style="width:20%;">
<col style="width:20%;">
<col style="width:20%;"> 
</colgroup>
<thead>
<tr>
<th class="tableblock halign-left valign-top">Name</th>
<th class="tableblock halign-left valign-top">Description</th>
<th class="tableblock halign-left valign-top">Required</th>
<th class="tableblock halign-left valign-top">Schema</th>
<th class="tableblock halign-left valign-top">Default</th>
</tr>
</thead>
<tbody>
<tr>
<td class="tableblock halign-left valign-top"><p class="tableblock">type</p></td>
<td class="tableblock halign-left valign-top"><p class="tableblock">Type of deployment. Can be "Recreate" or "RollingUpdate". Default is RollingUpdate.</p></td>
<td class="tableblock halign-left valign-top"><p class="tableblock">false</p></td>
<td class="tableblock halign-left valign-top"><p class="tableblock">string</p></td>
<td class="tableblock halign-left valign-top"></td>
</tr>
<tr>
<td class="tableblock halign-left valign-top"><p class="tableblock">rollingUpdate</p></td>
<td class="tableblock halign-left valign-top"><p class="tableblock">Rolling update config params. Present only if DeploymentStrategyType = RollingUpdate.</p></td>
<td class="tableblock halign-left valign-top"><p class="tableblock">false</p></td>
<td class="tableblock halign-left valign-top"><p class="tableblock"><a href="#_v1beta1_rollingupdatedeployment">v1beta1.RollingUpdateDeployment</a></p></td>
<td class="tableblock halign-left valign-top"></td>
</tr>
</tbody>
</table>

</div>
<div class="sect2">
<h3 id="_v1beta1_ingressrule">v1beta1.IngressRule</h3>
<div class="paragraph">
<p>IngressRule represents the rules mapping the paths under a specified host to the related backend services. Incoming requests are first evaluated for a host match, then routed to the backend associated with the matching IngressRuleValue.</p>
</div>
<table class="tableblock frame-all grid-all" style="width:100%; ">
<colgroup>
<col style="width:20%;">
<col style="width:20%;">
<col style="width:20%;">
<col style="width:20%;">
<col style="width:20%;"> 
</colgroup>
<thead>
<tr>
<th class="tableblock halign-left valign-top">Name</th>
<th class="tableblock halign-left valign-top">Description</th>
<th class="tableblock halign-left valign-top">Required</th>
<th class="tableblock halign-left valign-top">Schema</th>
<th class="tableblock halign-left valign-top">Default</th>
</tr>
</thead>
<tbody>
<tr>
<td class="tableblock halign-left valign-top"><p class="tableblock">host</p></td>
<td class="tableblock halign-left valign-top"><p class="tableblock">Host is the fully qualified domain name of a network host, as defined by RFC 3986. Note the following deviations from the "host" part of the URI as defined in the RFC: 1. IPs are not allowed. Currently an IngressRuleValue can only apply to the<br>
	  IP in the Spec of the parent Ingress.<br>
2. The <code>:</code> delimiter is not respected because ports are not allowed.<br>
	  Currently the port of an Ingress is implicitly :80 for http and<br>
	  :443 for https.<br>
Both these may change in the future. Incoming requests are matched against the host before the IngressRuleValue. If the host is unspecified, the Ingress routes all traffic based on the specified IngressRuleValue.</p></td>
<td class="tableblock halign-left valign-top"><p class="tableblock">false</p></td>
<td class="tableblock halign-left valign-top"><p class="tableblock">string</p></td>
<td class="tableblock halign-left valign-top"></td>
</tr>
<tr>
<td class="tableblock halign-left valign-top"><p class="tableblock">http</p></td>
<td class="tableblock halign-left valign-top"></td>
<td class="tableblock halign-left valign-top"><p class="tableblock">false</p></td>
<td class="tableblock halign-left valign-top"><p class="tableblock"><a href="#_v1beta1_httpingressrulevalue">v1beta1.HTTPIngressRuleValue</a></p></td>
<td class="tableblock halign-left valign-top"></td>
</tr>
</tbody>
</table>

</div>
<div class="sect2">
<h3 id="_v1beta1_joblist">v1beta1.JobList</h3>
<div class="paragraph">
<p>JobList is a collection of jobs.</p>
</div>
<table class="tableblock frame-all grid-all" style="width:100%; ">
<colgroup>
<col style="width:20%;">
<col style="width:20%;">
<col style="width:20%;">
<col style="width:20%;">
<col style="width:20%;"> 
</colgroup>
<thead>
<tr>
<th class="tableblock halign-left valign-top">Name</th>
<th class="tableblock halign-left valign-top">Description</th>
<th class="tableblock halign-left valign-top">Required</th>
<th class="tableblock halign-left valign-top">Schema</th>
<th class="tableblock halign-left valign-top">Default</th>
</tr>
</thead>
<tbody>
<tr>
<td class="tableblock halign-left valign-top"><p class="tableblock">kind</p></td>
<td class="tableblock halign-left valign-top"><p class="tableblock">Kind is a string value representing the REST resource this object represents. Servers may infer this from the endpoint the client submits requests to. Cannot be updated. In CamelCase. More info: <a href="http://releases.k8s.io/release-1.3/docs/devel/api-conventions.md#types-kinds">http://releases.k8s.io/release-1.3/docs/devel/api-conventions.md#types-kinds</a></p></td>
<td class="tableblock halign-left valign-top"><p class="tableblock">false</p></td>
<td class="tableblock halign-left valign-top"><p class="tableblock">string</p></td>
<td class="tableblock halign-left valign-top"></td>
</tr>
<tr>
<td class="tableblock halign-left valign-top"><p class="tableblock">apiVersion</p></td>
<td class="tableblock halign-left valign-top"><p class="tableblock">APIVersion defines the versioned schema of this representation of an object. Servers should convert recognized schemas to the latest internal value, and may reject unrecognized values. More info: <a href="http://releases.k8s.io/release-1.3/docs/devel/api-conventions.md#resources">http://releases.k8s.io/release-1.3/docs/devel/api-conventions.md#resources</a></p></td>
<td class="tableblock halign-left valign-top"><p class="tableblock">false</p></td>
<td class="tableblock halign-left valign-top"><p class="tableblock">string</p></td>
<td class="tableblock halign-left valign-top"></td>
</tr>
<tr>
<td class="tableblock halign-left valign-top"><p class="tableblock">metadata</p></td>
<td class="tableblock halign-left valign-top"><p class="tableblock">Standard list metadata More info: <a href="http://releases.k8s.io/release-1.3/docs/devel/api-conventions.md#metadata">http://releases.k8s.io/release-1.3/docs/devel/api-conventions.md#metadata</a></p></td>
<td class="tableblock halign-left valign-top"><p class="tableblock">false</p></td>
<td class="tableblock halign-left valign-top"><p class="tableblock"><a href="#_unversioned_listmeta">unversioned.ListMeta</a></p></td>
<td class="tableblock halign-left valign-top"></td>
</tr>
<tr>
<td class="tableblock halign-left valign-top"><p class="tableblock">items</p></td>
<td class="tableblock halign-left valign-top"><p class="tableblock">Items is the list of Job.</p></td>
<td class="tableblock halign-left valign-top"><p class="tableblock">true</p></td>
<td class="tableblock halign-left valign-top"><p class="tableblock"><a href="#_v1beta1_job">v1beta1.Job</a> array</p></td>
<td class="tableblock halign-left valign-top"></td>
</tr>
</tbody>
</table>

</div>
<div class="sect2">
<h3 id="_unversioned_statusdetails">unversioned.StatusDetails</h3>
<div class="paragraph">
<p>StatusDetails is a set of additional properties that MAY be set by the server to provide additional information about a response. The Reason field of a Status object defines what attributes will be set. Clients must ignore fields that do not match the defined type of each attribute, and should assume that any attribute may be empty, invalid, or under defined.</p>
</div>
<table class="tableblock frame-all grid-all" style="width:100%; ">
<colgroup>
<col style="width:20%;">
<col style="width:20%;">
<col style="width:20%;">
<col style="width:20%;">
<col style="width:20%;"> 
</colgroup>
<thead>
<tr>
<th class="tableblock halign-left valign-top">Name</th>
<th class="tableblock halign-left valign-top">Description</th>
<th class="tableblock halign-left valign-top">Required</th>
<th class="tableblock halign-left valign-top">Schema</th>
<th class="tableblock halign-left valign-top">Default</th>
</tr>
</thead>
<tbody>
<tr>
<td class="tableblock halign-left valign-top"><p class="tableblock">name</p></td>
<td class="tableblock halign-left valign-top"><p class="tableblock">The name attribute of the resource associated with the status StatusReason (when there is a single name which can be described).</p></td>
<td class="tableblock halign-left valign-top"><p class="tableblock">false</p></td>
<td class="tableblock halign-left valign-top"><p class="tableblock">string</p></td>
<td class="tableblock halign-left valign-top"></td>
</tr>
<tr>
<td class="tableblock halign-left valign-top"><p class="tableblock">group</p></td>
<td class="tableblock halign-left valign-top"><p class="tableblock">The group attribute of the resource associated with the status StatusReason.</p></td>
<td class="tableblock halign-left valign-top"><p class="tableblock">false</p></td>
<td class="tableblock halign-left valign-top"><p class="tableblock">string</p></td>
<td class="tableblock halign-left valign-top"></td>
</tr>
<tr>
<td class="tableblock halign-left valign-top"><p class="tableblock">kind</p></td>
<td class="tableblock halign-left valign-top"><p class="tableblock">The kind attribute of the resource associated with the status StatusReason. On some operations may differ from the requested resource Kind. More info: <a href="http://releases.k8s.io/release-1.3/docs/devel/api-conventions.md#types-kinds">http://releases.k8s.io/release-1.3/docs/devel/api-conventions.md#types-kinds</a></p></td>
<td class="tableblock halign-left valign-top"><p class="tableblock">false</p></td>
<td class="tableblock halign-left valign-top"><p class="tableblock">string</p></td>
<td class="tableblock halign-left valign-top"></td>
</tr>
<tr>
<td class="tableblock halign-left valign-top"><p class="tableblock">causes</p></td>
<td class="tableblock halign-left valign-top"><p class="tableblock">The Causes array includes more details associated with the StatusReason failure. Not all StatusReasons may provide detailed causes.</p></td>
<td class="tableblock halign-left valign-top"><p class="tableblock">false</p></td>
<td class="tableblock halign-left valign-top"><p class="tableblock"><a href="#_unversioned_statuscause">unversioned.StatusCause</a> array</p></td>
<td class="tableblock halign-left valign-top"></td>
</tr>
<tr>
<td class="tableblock halign-left valign-top"><p class="tableblock">retryAfterSeconds</p></td>
<td class="tableblock halign-left valign-top"><p class="tableblock">If specified, the time in seconds before the operation should be retried.</p></td>
<td class="tableblock halign-left valign-top"><p class="tableblock">false</p></td>
<td class="tableblock halign-left valign-top"><p class="tableblock">integer (int32)</p></td>
<td class="tableblock halign-left valign-top"></td>
</tr>
</tbody>
</table>

</div>
<div class="sect2">
<h3 id="_v1_httpgetaction">v1.HTTPGetAction</h3>
<div class="paragraph">
<p>HTTPGetAction describes an action based on HTTP Get requests.</p>
</div>
<table class="tableblock frame-all grid-all" style="width:100%; ">
<colgroup>
<col style="width:20%;">
<col style="width:20%;">
<col style="width:20%;">
<col style="width:20%;">
<col style="width:20%;"> 
</colgroup>
<thead>
<tr>
<th class="tableblock halign-left valign-top">Name</th>
<th class="tableblock halign-left valign-top">Description</th>
<th class="tableblock halign-left valign-top">Required</th>
<th class="tableblock halign-left valign-top">Schema</th>
<th class="tableblock halign-left valign-top">Default</th>
</tr>
</thead>
<tbody>
<tr>
<td class="tableblock halign-left valign-top"><p class="tableblock">path</p></td>
<td class="tableblock halign-left valign-top"><p class="tableblock">Path to access on the HTTP server.</p></td>
<td class="tableblock halign-left valign-top"><p class="tableblock">false</p></td>
<td class="tableblock halign-left valign-top"><p class="tableblock">string</p></td>
<td class="tableblock halign-left valign-top"></td>
</tr>
<tr>
<td class="tableblock halign-left valign-top"><p class="tableblock">port</p></td>
<td class="tableblock halign-left valign-top"><p class="tableblock">Name or number of the port to access on the container. Number must be in the range 1 to 65535. Name must be an IANA_SVC_NAME.</p></td>
<td class="tableblock halign-left valign-top"><p class="tableblock">true</p></td>
<td class="tableblock halign-left valign-top"><p class="tableblock">string</p></td>
<td class="tableblock halign-left valign-top"></td>
</tr>
<tr>
<td class="tableblock halign-left valign-top"><p class="tableblock">host</p></td>
<td class="tableblock halign-left valign-top"><p class="tableblock">Host name to connect to, defaults to the pod IP. You probably want to set "Host" in httpHeaders instead.</p></td>
<td class="tableblock halign-left valign-top"><p class="tableblock">false</p></td>
<td class="tableblock halign-left valign-top"><p class="tableblock">string</p></td>
<td class="tableblock halign-left valign-top"></td>
</tr>
<tr>
<td class="tableblock halign-left valign-top"><p class="tableblock">scheme</p></td>
<td class="tableblock halign-left valign-top"><p class="tableblock">Scheme to use for connecting to the host. Defaults to HTTP.</p></td>
<td class="tableblock halign-left valign-top"><p class="tableblock">false</p></td>
<td class="tableblock halign-left valign-top"><p class="tableblock">string</p></td>
<td class="tableblock halign-left valign-top"></td>
</tr>
<tr>
<td class="tableblock halign-left valign-top"><p class="tableblock">httpHeaders</p></td>
<td class="tableblock halign-left valign-top"><p class="tableblock">Custom headers to set in the request. HTTP allows repeated headers.</p></td>
<td class="tableblock halign-left valign-top"><p class="tableblock">false</p></td>
<td class="tableblock halign-left valign-top"><p class="tableblock"><a href="#_v1_httpheader">v1.HTTPHeader</a> array</p></td>
<td class="tableblock halign-left valign-top"></td>
</tr>
</tbody>
</table>

</div>
<div class="sect2">
<h3 id="_v1beta1_cputargetutilization">v1beta1.CPUTargetUtilization</h3>
<table class="tableblock frame-all grid-all" style="width:100%; ">
<colgroup>
<col style="width:20%;">
<col style="width:20%;">
<col style="width:20%;">
<col style="width:20%;">
<col style="width:20%;"> 
</colgroup>
<thead>
<tr>
<th class="tableblock halign-left valign-top">Name</th>
<th class="tableblock halign-left valign-top">Description</th>
<th class="tableblock halign-left valign-top">Required</th>
<th class="tableblock halign-left valign-top">Schema</th>
<th class="tableblock halign-left valign-top">Default</th>
</tr>
</thead>
<tbody>
<tr>
<td class="tableblock halign-left valign-top"><p class="tableblock">targetPercentage</p></td>
<td class="tableblock halign-left valign-top"><p class="tableblock">fraction of the requested CPU that should be utilized/used, e.g. 70 means that 70% of the requested CPU should be in use.</p></td>
<td class="tableblock halign-left valign-top"><p class="tableblock">true</p></td>
<td class="tableblock halign-left valign-top"><p class="tableblock">integer (int32)</p></td>
<td class="tableblock halign-left valign-top"></td>
</tr>
</tbody>
</table>

</div>
<div class="sect2">
<h3 id="_v1_loadbalancerstatus">v1.LoadBalancerStatus</h3>
<div class="paragraph">
<p>LoadBalancerStatus represents the status of a load-balancer.</p>
</div>
<table class="tableblock frame-all grid-all" style="width:100%; ">
<colgroup>
<col style="width:20%;">
<col style="width:20%;">
<col style="width:20%;">
<col style="width:20%;">
<col style="width:20%;"> 
</colgroup>
<thead>
<tr>
<th class="tableblock halign-left valign-top">Name</th>
<th class="tableblock halign-left valign-top">Description</th>
<th class="tableblock halign-left valign-top">Required</th>
<th class="tableblock halign-left valign-top">Schema</th>
<th class="tableblock halign-left valign-top">Default</th>
</tr>
</thead>
<tbody>
<tr>
<td class="tableblock halign-left valign-top"><p class="tableblock">ingress</p></td>
<td class="tableblock halign-left valign-top"><p class="tableblock">Ingress is a list containing ingress points for the load-balancer. Traffic intended for the service should be sent to these ingress points.</p></td>
<td class="tableblock halign-left valign-top"><p class="tableblock">false</p></td>
<td class="tableblock halign-left valign-top"><p class="tableblock"><a href="#_v1_loadbalanceringress">v1.LoadBalancerIngress</a> array</p></td>
<td class="tableblock halign-left valign-top"></td>
</tr>
</tbody>
</table>

</div>
<div class="sect2">
<h3 id="_v1_container">v1.Container</h3>
<div class="paragraph">
<p>A single application container that you want to run within a pod.</p>
</div>
<table class="tableblock frame-all grid-all" style="width:100%; ">
<colgroup>
<col style="width:20%;">
<col style="width:20%;">
<col style="width:20%;">
<col style="width:20%;">
<col style="width:20%;"> 
</colgroup>
<thead>
<tr>
<th class="tableblock halign-left valign-top">Name</th>
<th class="tableblock halign-left valign-top">Description</th>
<th class="tableblock halign-left valign-top">Required</th>
<th class="tableblock halign-left valign-top">Schema</th>
<th class="tableblock halign-left valign-top">Default</th>
</tr>
</thead>
<tbody>
<tr>
<td class="tableblock halign-left valign-top"><p class="tableblock">name</p></td>
<td class="tableblock halign-left valign-top"><p class="tableblock">Name of the container specified as a DNS_LABEL. Each container in a pod must have a unique name (DNS_LABEL). Cannot be updated.</p></td>
<td class="tableblock halign-left valign-top"><p class="tableblock">true</p></td>
<td class="tableblock halign-left valign-top"><p class="tableblock">string</p></td>
<td class="tableblock halign-left valign-top"></td>
</tr>
<tr>
<td class="tableblock halign-left valign-top"><p class="tableblock">image</p></td>
<td class="tableblock halign-left valign-top"><p class="tableblock">Docker image name. More info: <a href="http://releases.k8s.io/release-1.3/docs/user-guide/images.md">http://releases.k8s.io/release-1.3/docs/user-guide/images.md</a></p></td>
<td class="tableblock halign-left valign-top"><p class="tableblock">false</p></td>
<td class="tableblock halign-left valign-top"><p class="tableblock">string</p></td>
<td class="tableblock halign-left valign-top"></td>
</tr>
<tr>
<td class="tableblock halign-left valign-top"><p class="tableblock">command</p></td>
<td class="tableblock halign-left valign-top"><p class="tableblock">Entrypoint array. Not executed within a shell. The docker image&#8217;s ENTRYPOINT is used if this is not provided. Variable references $(VAR_NAME) are expanded using the container&#8217;s environment. If a variable cannot be resolved, the reference in the input string will be unchanged. The $(VAR_NAME) syntax can be escaped with a double $$, ie: $$(VAR_NAME). Escaped references will never be expanded, regardless of whether the variable exists or not. Cannot be updated. More info: <a href="http://releases.k8s.io/release-1.3/docs/user-guide/containers.md#containers-and-commands">http://releases.k8s.io/release-1.3/docs/user-guide/containers.md#containers-and-commands</a></p></td>
<td class="tableblock halign-left valign-top"><p class="tableblock">false</p></td>
<td class="tableblock halign-left valign-top"><p class="tableblock">string array</p></td>
<td class="tableblock halign-left valign-top"></td>
</tr>
<tr>
<td class="tableblock halign-left valign-top"><p class="tableblock">args</p></td>
<td class="tableblock halign-left valign-top"><p class="tableblock">Arguments to the entrypoint. The docker image&#8217;s CMD is used if this is not provided. Variable references $(VAR_NAME) are expanded using the container&#8217;s environment. If a variable cannot be resolved, the reference in the input string will be unchanged. The $(VAR_NAME) syntax can be escaped with a double $$, ie: $$(VAR_NAME). Escaped references will never be expanded, regardless of whether the variable exists or not. Cannot be updated. More info: <a href="http://releases.k8s.io/release-1.3/docs/user-guide/containers.md#containers-and-commands">http://releases.k8s.io/release-1.3/docs/user-guide/containers.md#containers-and-commands</a></p></td>
<td class="tableblock halign-left valign-top"><p class="tableblock">false</p></td>
<td class="tableblock halign-left valign-top"><p class="tableblock">string array</p></td>
<td class="tableblock halign-left valign-top"></td>
</tr>
<tr>
<td class="tableblock halign-left valign-top"><p class="tableblock">workingDir</p></td>
<td class="tableblock halign-left valign-top"><p class="tableblock">Container&#8217;s working directory. If not specified, the container runtime&#8217;s default will be used, which might be configured in the container image. Cannot be updated.</p></td>
<td class="tableblock halign-left valign-top"><p class="tableblock">false</p></td>
<td class="tableblock halign-left valign-top"><p class="tableblock">string</p></td>
<td class="tableblock halign-left valign-top"></td>
</tr>
<tr>
<td class="tableblock halign-left valign-top"><p class="tableblock">ports</p></td>
<td class="tableblock halign-left valign-top"><p class="tableblock">List of ports to expose from the container. Exposing a port here gives the system additional information about the network connections a container uses, but is primarily informational. Not specifying a port here DOES NOT prevent that port from being exposed. Any port which is listening on the default "0.0.0.0" address inside a container will be accessible from the network. Cannot be updated.</p></td>
<td class="tableblock halign-left valign-top"><p class="tableblock">false</p></td>
<td class="tableblock halign-left valign-top"><p class="tableblock"><a href="#_v1_containerport">v1.ContainerPort</a> array</p></td>
<td class="tableblock halign-left valign-top"></td>
</tr>
<tr>
<td class="tableblock halign-left valign-top"><p class="tableblock">env</p></td>
<td class="tableblock halign-left valign-top"><p class="tableblock">List of environment variables to set in the container. Cannot be updated.</p></td>
<td class="tableblock halign-left valign-top"><p class="tableblock">false</p></td>
<td class="tableblock halign-left valign-top"><p class="tableblock"><a href="#_v1_envvar">v1.EnvVar</a> array</p></td>
<td class="tableblock halign-left valign-top"></td>
</tr>
<tr>
<td class="tableblock halign-left valign-top"><p class="tableblock">resources</p></td>
<td class="tableblock halign-left valign-top"><p class="tableblock">Compute Resources required by this container. Cannot be updated. More info: <a href="http://releases.k8s.io/release-1.3/docs/user-guide/persistent-volumes.md#resources">http://releases.k8s.io/release-1.3/docs/user-guide/persistent-volumes.md#resources</a></p></td>
<td class="tableblock halign-left valign-top"><p class="tableblock">false</p></td>
<td class="tableblock halign-left valign-top"><p class="tableblock"><a href="#_v1_resourcerequirements">v1.ResourceRequirements</a></p></td>
<td class="tableblock halign-left valign-top"></td>
</tr>
<tr>
<td class="tableblock halign-left valign-top"><p class="tableblock">volumeMounts</p></td>
<td class="tableblock halign-left valign-top"><p class="tableblock">Pod volumes to mount into the container&#8217;s filesystem. Cannot be updated.</p></td>
<td class="tableblock halign-left valign-top"><p class="tableblock">false</p></td>
<td class="tableblock halign-left valign-top"><p class="tableblock"><a href="#_v1_volumemount">v1.VolumeMount</a> array</p></td>
<td class="tableblock halign-left valign-top"></td>
</tr>
<tr>
<td class="tableblock halign-left valign-top"><p class="tableblock">livenessProbe</p></td>
<td class="tableblock halign-left valign-top"><p class="tableblock">Periodic probe of container liveness. Container will be restarted if the probe fails. Cannot be updated. More info: <a href="http://releases.k8s.io/release-1.3/docs/user-guide/pod-states.md#container-probes">http://releases.k8s.io/release-1.3/docs/user-guide/pod-states.md#container-probes</a></p></td>
<td class="tableblock halign-left valign-top"><p class="tableblock">false</p></td>
<td class="tableblock halign-left valign-top"><p class="tableblock"><a href="#_v1_probe">v1.Probe</a></p></td>
<td class="tableblock halign-left valign-top"></td>
</tr>
<tr>
<td class="tableblock halign-left valign-top"><p class="tableblock">readinessProbe</p></td>
<td class="tableblock halign-left valign-top"><p class="tableblock">Periodic probe of container service readiness. Container will be removed from service endpoints if the probe fails. Cannot be updated. More info: <a href="http://releases.k8s.io/release-1.3/docs/user-guide/pod-states.md#container-probes">http://releases.k8s.io/release-1.3/docs/user-guide/pod-states.md#container-probes</a></p></td>
<td class="tableblock halign-left valign-top"><p class="tableblock">false</p></td>
<td class="tableblock halign-left valign-top"><p class="tableblock"><a href="#_v1_probe">v1.Probe</a></p></td>
<td class="tableblock halign-left valign-top"></td>
</tr>
<tr>
<td class="tableblock halign-left valign-top"><p class="tableblock">lifecycle</p></td>
<td class="tableblock halign-left valign-top"><p class="tableblock">Actions that the management system should take in response to container lifecycle events. Cannot be updated.</p></td>
<td class="tableblock halign-left valign-top"><p class="tableblock">false</p></td>
<td class="tableblock halign-left valign-top"><p class="tableblock"><a href="#_v1_lifecycle">v1.Lifecycle</a></p></td>
<td class="tableblock halign-left valign-top"></td>
</tr>
<tr>
<td class="tableblock halign-left valign-top"><p class="tableblock">terminationMessagePath</p></td>
<td class="tableblock halign-left valign-top"><p class="tableblock">Optional: Path at which the file to which the container&#8217;s termination message will be written is mounted into the container&#8217;s filesystem. Message written is intended to be brief final status, such as an assertion failure message. Defaults to /dev/termination-log. Cannot be updated.</p></td>
<td class="tableblock halign-left valign-top"><p class="tableblock">false</p></td>
<td class="tableblock halign-left valign-top"><p class="tableblock">string</p></td>
<td class="tableblock halign-left valign-top"></td>
</tr>
<tr>
<td class="tableblock halign-left valign-top"><p class="tableblock">imagePullPolicy</p></td>
<td class="tableblock halign-left valign-top"><p class="tableblock">Image pull policy. One of Always, Never, IfNotPresent. Defaults to Always if :latest tag is specified, or IfNotPresent otherwise. Cannot be updated. More info: <a href="http://releases.k8s.io/release-1.3/docs/user-guide/images.md#updating-images">http://releases.k8s.io/release-1.3/docs/user-guide/images.md#updating-images</a></p></td>
<td class="tableblock halign-left valign-top"><p class="tableblock">false</p></td>
<td class="tableblock halign-left valign-top"><p class="tableblock">string</p></td>
<td class="tableblock halign-left valign-top"></td>
</tr>
<tr>
<td class="tableblock halign-left valign-top"><p class="tableblock">securityContext</p></td>
<td class="tableblock halign-left valign-top"><p class="tableblock">Security options the pod should run with. More info: <a href="http://releases.k8s.io/release-1.3/docs/design/security_context.md">http://releases.k8s.io/release-1.3/docs/design/security_context.md</a></p></td>
<td class="tableblock halign-left valign-top"><p class="tableblock">false</p></td>
<td class="tableblock halign-left valign-top"><p class="tableblock"><a href="#_v1_securitycontext">v1.SecurityContext</a></p></td>
<td class="tableblock halign-left valign-top"></td>
</tr>
<tr>
<td class="tableblock halign-left valign-top"><p class="tableblock">stdin</p></td>
<td class="tableblock halign-left valign-top"><p class="tableblock">Whether this container should allocate a buffer for stdin in the container runtime. If this is not set, reads from stdin in the container will always result in EOF. Default is false.</p></td>
<td class="tableblock halign-left valign-top"><p class="tableblock">false</p></td>
<td class="tableblock halign-left valign-top"><p class="tableblock">boolean</p></td>
<td class="tableblock halign-left valign-top"><p class="tableblock">false</p></td>
</tr>
<tr>
<td class="tableblock halign-left valign-top"><p class="tableblock">stdinOnce</p></td>
<td class="tableblock halign-left valign-top"><p class="tableblock">Whether the container runtime should close the stdin channel after it has been opened by a single attach. When stdin is true the stdin stream will remain open across multiple attach sessions. If stdinOnce is set to true, stdin is opened on container start, is empty until the first client attaches to stdin, and then remains open and accepts data until the client disconnects, at which time stdin is closed and remains closed until the container is restarted. If this flag is false, a container processes that reads from stdin will never receive an EOF. Default is false</p></td>
<td class="tableblock halign-left valign-top"><p class="tableblock">false</p></td>
<td class="tableblock halign-left valign-top"><p class="tableblock">boolean</p></td>
<td class="tableblock halign-left valign-top"><p class="tableblock">false</p></td>
</tr>
<tr>
<td class="tableblock halign-left valign-top"><p class="tableblock">tty</p></td>
<td class="tableblock halign-left valign-top"><p class="tableblock">Whether this container should allocate a TTY for itself, also requires <em>stdin</em> to be true. Default is false.</p></td>
<td class="tableblock halign-left valign-top"><p class="tableblock">false</p></td>
<td class="tableblock halign-left valign-top"><p class="tableblock">boolean</p></td>
<td class="tableblock halign-left valign-top"><p class="tableblock">false</p></td>
</tr>
</tbody>
</table>

</div>
<div class="sect2">
<h3 id="_v1_podsecuritycontext">v1.PodSecurityContext</h3>
<div class="paragraph">
<p>PodSecurityContext holds pod-level security attributes and common container settings. Some fields are also present in container.securityContext.  Field values of container.securityContext take precedence over field values of PodSecurityContext.</p>
</div>
<table class="tableblock frame-all grid-all" style="width:100%; ">
<colgroup>
<col style="width:20%;">
<col style="width:20%;">
<col style="width:20%;">
<col style="width:20%;">
<col style="width:20%;"> 
</colgroup>
<thead>
<tr>
<th class="tableblock halign-left valign-top">Name</th>
<th class="tableblock halign-left valign-top">Description</th>
<th class="tableblock halign-left valign-top">Required</th>
<th class="tableblock halign-left valign-top">Schema</th>
<th class="tableblock halign-left valign-top">Default</th>
</tr>
</thead>
<tbody>
<tr>
<td class="tableblock halign-left valign-top"><p class="tableblock">seLinuxOptions</p></td>
<td class="tableblock halign-left valign-top"><p class="tableblock">The SELinux context to be applied to all containers. If unspecified, the container runtime will allocate a random SELinux context for each container.  May also be set in SecurityContext.  If set in both SecurityContext and PodSecurityContext, the value specified in SecurityContext takes precedence for that container.</p></td>
<td class="tableblock halign-left valign-top"><p class="tableblock">false</p></td>
<td class="tableblock halign-left valign-top"><p class="tableblock"><a href="#_v1_selinuxoptions">v1.SELinuxOptions</a></p></td>
<td class="tableblock halign-left valign-top"></td>
</tr>
<tr>
<td class="tableblock halign-left valign-top"><p class="tableblock">runAsUser</p></td>
<td class="tableblock halign-left valign-top"><p class="tableblock">The UID to run the entrypoint of the container process. Defaults to user specified in image metadata if unspecified. May also be set in SecurityContext.  If set in both SecurityContext and PodSecurityContext, the value specified in SecurityContext takes precedence for that container.</p></td>
<td class="tableblock halign-left valign-top"><p class="tableblock">false</p></td>
<td class="tableblock halign-left valign-top"><p class="tableblock">integer (int64)</p></td>
<td class="tableblock halign-left valign-top"></td>
</tr>
<tr>
<td class="tableblock halign-left valign-top"><p class="tableblock">runAsNonRoot</p></td>
<td class="tableblock halign-left valign-top"><p class="tableblock">Indicates that the container must run as a non-root user. If true, the Kubelet will validate the image at runtime to ensure that it does not run as UID 0 (root) and fail to start the container if it does. If unset or false, no such validation will be performed. May also be set in SecurityContext.  If set in both SecurityContext and PodSecurityContext, the value specified in SecurityContext takes precedence.</p></td>
<td class="tableblock halign-left valign-top"><p class="tableblock">false</p></td>
<td class="tableblock halign-left valign-top"><p class="tableblock">boolean</p></td>
<td class="tableblock halign-left valign-top"><p class="tableblock">false</p></td>
</tr>
<tr>
<td class="tableblock halign-left valign-top"><p class="tableblock">supplementalGroups</p></td>
<td class="tableblock halign-left valign-top"><p class="tableblock">A list of groups applied to the first process run in each container, in addition to the container&#8217;s primary GID.  If unspecified, no groups will be added to any container.</p></td>
<td class="tableblock halign-left valign-top"><p class="tableblock">false</p></td>
<td class="tableblock halign-left valign-top"><p class="tableblock">integer (int32) array</p></td>
<td class="tableblock halign-left valign-top"></td>
</tr>
<tr>
<td class="tableblock halign-left valign-top"><p class="tableblock">fsGroup</p></td>
<td class="tableblock halign-left valign-top"><p class="tableblock">A special supplemental group that applies to all containers in a pod. Some volume types allow the Kubelet to change the ownership of that volume to be owned by the pod:<br>
<br>
1. The owning GID will be the FSGroup 2. The setgid bit is set (new files created in the volume will be owned by FSGroup) 3. The permission bits are OR&#8217;d with rw-rw</p></td>
<td class="tableblock halign-left valign-top"><p class="tableblock">false</p></td>
<td class="tableblock halign-left valign-top"><p class="tableblock">integer (int64)</p></td>
<td class="tableblock halign-left valign-top"></td>
</tr>
</tbody>
</table>

</div>
<div class="sect2">
<h3 id="_v1_ownerreference">v1.OwnerReference</h3>
<div class="paragraph">
<p>OwnerReference contains enough information to let you identify an owning object. Currently, an owning object must be in the same namespace, so there is no namespace field.</p>
</div>
<table class="tableblock frame-all grid-all" style="width:100%; ">
<colgroup>
<col style="width:20%;">
<col style="width:20%;">
<col style="width:20%;">
<col style="width:20%;">
<col style="width:20%;"> 
</colgroup>
<thead>
<tr>
<th class="tableblock halign-left valign-top">Name</th>
<th class="tableblock halign-left valign-top">Description</th>
<th class="tableblock halign-left valign-top">Required</th>
<th class="tableblock halign-left valign-top">Schema</th>
<th class="tableblock halign-left valign-top">Default</th>
</tr>
</thead>
<tbody>
<tr>
<td class="tableblock halign-left valign-top"><p class="tableblock">apiVersion</p></td>
<td class="tableblock halign-left valign-top"><p class="tableblock">API version of the referent.</p></td>
<td class="tableblock halign-left valign-top"><p class="tableblock">true</p></td>
<td class="tableblock halign-left valign-top"><p class="tableblock">string</p></td>
<td class="tableblock halign-left valign-top"></td>
</tr>
<tr>
<td class="tableblock halign-left valign-top"><p class="tableblock">kind</p></td>
<td class="tableblock halign-left valign-top"><p class="tableblock">Kind of the referent. More info: <a href="http://releases.k8s.io/release-1.3/docs/devel/api-conventions.md#types-kinds">http://releases.k8s.io/release-1.3/docs/devel/api-conventions.md#types-kinds</a></p></td>
<td class="tableblock halign-left valign-top"><p class="tableblock">true</p></td>
<td class="tableblock halign-left valign-top"><p class="tableblock">string</p></td>
<td class="tableblock halign-left valign-top"></td>
</tr>
<tr>
<td class="tableblock halign-left valign-top"><p class="tableblock">name</p></td>
<td class="tableblock halign-left valign-top"><p class="tableblock">Name of the referent. More info: <a href="http://releases.k8s.io/release-1.3/docs/user-guide/identifiers.md#names">http://releases.k8s.io/release-1.3/docs/user-guide/identifiers.md#names</a></p></td>
<td class="tableblock halign-left valign-top"><p class="tableblock">true</p></td>
<td class="tableblock halign-left valign-top"><p class="tableblock">string</p></td>
<td class="tableblock halign-left valign-top"></td>
</tr>
<tr>
<td class="tableblock halign-left valign-top"><p class="tableblock">uid</p></td>
<td class="tableblock halign-left valign-top"><p class="tableblock">UID of the referent. More info: <a href="http://releases.k8s.io/release-1.3/docs/user-guide/identifiers.md#uids">http://releases.k8s.io/release-1.3/docs/user-guide/identifiers.md#uids</a></p></td>
<td class="tableblock halign-left valign-top"><p class="tableblock">true</p></td>
<td class="tableblock halign-left valign-top"><p class="tableblock">string</p></td>
<td class="tableblock halign-left valign-top"></td>
</tr>
<tr>
<td class="tableblock halign-left valign-top"><p class="tableblock">controller</p></td>
<td class="tableblock halign-left valign-top"><p class="tableblock">If true, this reference points to the managing controller.</p></td>
<td class="tableblock halign-left valign-top"><p class="tableblock">false</p></td>
<td class="tableblock halign-left valign-top"><p class="tableblock">boolean</p></td>
<td class="tableblock halign-left valign-top"><p class="tableblock">false</p></td>
</tr>
</tbody>
</table>

</div>
<div class="sect2">
<h3 id="_v1beta1_replicasetstatus">v1beta1.ReplicaSetStatus</h3>
<div class="paragraph">
<p>ReplicaSetStatus represents the current status of a ReplicaSet.</p>
</div>
<table class="tableblock frame-all grid-all" style="width:100%; ">
<colgroup>
<col style="width:20%;">
<col style="width:20%;">
<col style="width:20%;">
<col style="width:20%;">
<col style="width:20%;"> 
</colgroup>
<thead>
<tr>
<th class="tableblock halign-left valign-top">Name</th>
<th class="tableblock halign-left valign-top">Description</th>
<th class="tableblock halign-left valign-top">Required</th>
<th class="tableblock halign-left valign-top">Schema</th>
<th class="tableblock halign-left valign-top">Default</th>
</tr>
</thead>
<tbody>
<tr>
<td class="tableblock halign-left valign-top"><p class="tableblock">replicas</p></td>
<td class="tableblock halign-left valign-top"><p class="tableblock">Replicas is the most recently oberved number of replicas. More info: <a href="http://releases.k8s.io/release-1.3/docs/user-guide/replication-controller.md#what-is-a-replication-controller">http://releases.k8s.io/release-1.3/docs/user-guide/replication-controller.md#what-is-a-replication-controller</a></p></td>
<td class="tableblock halign-left valign-top"><p class="tableblock">true</p></td>
<td class="tableblock halign-left valign-top"><p class="tableblock">integer (int32)</p></td>
<td class="tableblock halign-left valign-top"></td>
</tr>
<tr>
<td class="tableblock halign-left valign-top"><p class="tableblock">fullyLabeledReplicas</p></td>
<td class="tableblock halign-left valign-top"><p class="tableblock">The number of pods that have labels matching the labels of the pod template of the replicaset.</p></td>
<td class="tableblock halign-left valign-top"><p class="tableblock">false</p></td>
<td class="tableblock halign-left valign-top"><p class="tableblock">integer (int32)</p></td>
<td class="tableblock halign-left valign-top"></td>
</tr>
<tr>
<td class="tableblock halign-left valign-top"><p class="tableblock">observedGeneration</p></td>
<td class="tableblock halign-left valign-top"><p class="tableblock">ObservedGeneration reflects the generation of the most recently observed ReplicaSet.</p></td>
<td class="tableblock halign-left valign-top"><p class="tableblock">false</p></td>
<td class="tableblock halign-left valign-top"><p class="tableblock">integer (int64)</p></td>
<td class="tableblock halign-left valign-top"></td>
</tr>
</tbody>
</table>

</div>
<div class="sect2">
<h3 id="_v1beta1_labelselector">v1beta1.LabelSelector</h3>
<div class="paragraph">
<p>A label selector is a label query over a set of resources. The result of matchLabels and matchExpressions are ANDed. An empty label selector matches all objects. A null label selector matches no objects.</p>
</div>
<table class="tableblock frame-all grid-all" style="width:100%; ">
<colgroup>
<col style="width:20%;">
<col style="width:20%;">
<col style="width:20%;">
<col style="width:20%;">
<col style="width:20%;"> 
</colgroup>
<thead>
<tr>
<th class="tableblock halign-left valign-top">Name</th>
<th class="tableblock halign-left valign-top">Description</th>
<th class="tableblock halign-left valign-top">Required</th>
<th class="tableblock halign-left valign-top">Schema</th>
<th class="tableblock halign-left valign-top">Default</th>
</tr>
</thead>
<tbody>
<tr>
<td class="tableblock halign-left valign-top"><p class="tableblock">matchLabels</p></td>
<td class="tableblock halign-left valign-top"><p class="tableblock">matchLabels is a map of {key,value} pairs. A single {key,value} in the matchLabels map is equivalent to an element of matchExpressions, whose key field is "key", the operator is "In", and the values array contains only "value". The requirements are ANDed.</p></td>
<td class="tableblock halign-left valign-top"><p class="tableblock">false</p></td>
<td class="tableblock halign-left valign-top"><p class="tableblock">object</p></td>
<td class="tableblock halign-left valign-top"></td>
</tr>
<tr>
<td class="tableblock halign-left valign-top"><p class="tableblock">matchExpressions</p></td>
<td class="tableblock halign-left valign-top"><p class="tableblock">matchExpressions is a list of label selector requirements. The requirements are ANDed.</p></td>
<td class="tableblock halign-left valign-top"><p class="tableblock">false</p></td>
<td class="tableblock halign-left valign-top"><p class="tableblock"><a href="#_v1beta1_labelselectorrequirement">v1beta1.LabelSelectorRequirement</a> array</p></td>
<td class="tableblock halign-left valign-top"></td>
</tr>
</tbody>
</table>

</div>
<div class="sect2">
<h3 id="_v1beta1_replicaset">v1beta1.ReplicaSet</h3>
<div class="paragraph">
<p>ReplicaSet represents the configuration of a ReplicaSet.</p>
</div>
<table class="tableblock frame-all grid-all" style="width:100%; ">
<colgroup>
<col style="width:20%;">
<col style="width:20%;">
<col style="width:20%;">
<col style="width:20%;">
<col style="width:20%;"> 
</colgroup>
<thead>
<tr>
<th class="tableblock halign-left valign-top">Name</th>
<th class="tableblock halign-left valign-top">Description</th>
<th class="tableblock halign-left valign-top">Required</th>
<th class="tableblock halign-left valign-top">Schema</th>
<th class="tableblock halign-left valign-top">Default</th>
</tr>
</thead>
<tbody>
<tr>
<td class="tableblock halign-left valign-top"><p class="tableblock">kind</p></td>
<td class="tableblock halign-left valign-top"><p class="tableblock">Kind is a string value representing the REST resource this object represents. Servers may infer this from the endpoint the client submits requests to. Cannot be updated. In CamelCase. More info: <a href="http://releases.k8s.io/release-1.3/docs/devel/api-conventions.md#types-kinds">http://releases.k8s.io/release-1.3/docs/devel/api-conventions.md#types-kinds</a></p></td>
<td class="tableblock halign-left valign-top"><p class="tableblock">false</p></td>
<td class="tableblock halign-left valign-top"><p class="tableblock">string</p></td>
<td class="tableblock halign-left valign-top"></td>
</tr>
<tr>
<td class="tableblock halign-left valign-top"><p class="tableblock">apiVersion</p></td>
<td class="tableblock halign-left valign-top"><p class="tableblock">APIVersion defines the versioned schema of this representation of an object. Servers should convert recognized schemas to the latest internal value, and may reject unrecognized values. More info: <a href="http://releases.k8s.io/release-1.3/docs/devel/api-conventions.md#resources">http://releases.k8s.io/release-1.3/docs/devel/api-conventions.md#resources</a></p></td>
<td class="tableblock halign-left valign-top"><p class="tableblock">false</p></td>
<td class="tableblock halign-left valign-top"><p class="tableblock">string</p></td>
<td class="tableblock halign-left valign-top"></td>
</tr>
<tr>
<td class="tableblock halign-left valign-top"><p class="tableblock">metadata</p></td>
<td class="tableblock halign-left valign-top"><p class="tableblock">If the Labels of a ReplicaSet are empty, they are defaulted to be the same as the Pod(s) that the ReplicaSet manages. Standard object&#8217;s metadata. More info: <a href="http://releases.k8s.io/release-1.3/docs/devel/api-conventions.md#metadata">http://releases.k8s.io/release-1.3/docs/devel/api-conventions.md#metadata</a></p></td>
<td class="tableblock halign-left valign-top"><p class="tableblock">false</p></td>
<td class="tableblock halign-left valign-top"><p class="tableblock"><a href="#_v1_objectmeta">v1.ObjectMeta</a></p></td>
<td class="tableblock halign-left valign-top"></td>
</tr>
<tr>
<td class="tableblock halign-left valign-top"><p class="tableblock">spec</p></td>
<td class="tableblock halign-left valign-top"><p class="tableblock">Spec defines the specification of the desired behavior of the ReplicaSet. More info: <a href="http://releases.k8s.io/release-1.3/docs/devel/api-conventions.md#spec-and-status">http://releases.k8s.io/release-1.3/docs/devel/api-conventions.md#spec-and-status</a></p></td>
<td class="tableblock halign-left valign-top"><p class="tableblock">false</p></td>
<td class="tableblock halign-left valign-top"><p class="tableblock"><a href="#_v1beta1_replicasetspec">v1beta1.ReplicaSetSpec</a></p></td>
<td class="tableblock halign-left valign-top"></td>
</tr>
<tr>
<td class="tableblock halign-left valign-top"><p class="tableblock">status</p></td>
<td class="tableblock halign-left valign-top"><p class="tableblock">Status is the most recently observed status of the ReplicaSet. This data may be out of date by some window of time. Populated by the system. Read-only. More info: <a href="http://releases.k8s.io/release-1.3/docs/devel/api-conventions.md#spec-and-status">http://releases.k8s.io/release-1.3/docs/devel/api-conventions.md#spec-and-status</a></p></td>
<td class="tableblock halign-left valign-top"><p class="tableblock">false</p></td>
<td class="tableblock halign-left valign-top"><p class="tableblock"><a href="#_v1beta1_replicasetstatus">v1beta1.ReplicaSetStatus</a></p></td>
<td class="tableblock halign-left valign-top"></td>
</tr>
</tbody>
</table>

</div>
<div class="sect2">
<h3 id="_v1_hostpathvolumesource">v1.HostPathVolumeSource</h3>
<div class="paragraph">
<p>Represents a host path mapped into a pod. Host path volumes do not support ownership management or SELinux relabeling.</p>
</div>
<table class="tableblock frame-all grid-all" style="width:100%; ">
<colgroup>
<col style="width:20%;">
<col style="width:20%;">
<col style="width:20%;">
<col style="width:20%;">
<col style="width:20%;"> 
</colgroup>
<thead>
<tr>
<th class="tableblock halign-left valign-top">Name</th>
<th class="tableblock halign-left valign-top">Description</th>
<th class="tableblock halign-left valign-top">Required</th>
<th class="tableblock halign-left valign-top">Schema</th>
<th class="tableblock halign-left valign-top">Default</th>
</tr>
</thead>
<tbody>
<tr>
<td class="tableblock halign-left valign-top"><p class="tableblock">path</p></td>
<td class="tableblock halign-left valign-top"><p class="tableblock">Path of the directory on the host. More info: <a href="http://releases.k8s.io/release-1.3/docs/user-guide/volumes.md#hostpath">http://releases.k8s.io/release-1.3/docs/user-guide/volumes.md#hostpath</a></p></td>
<td class="tableblock halign-left valign-top"><p class="tableblock">true</p></td>
<td class="tableblock halign-left valign-top"><p class="tableblock">string</p></td>
<td class="tableblock halign-left valign-top"></td>
</tr>
</tbody>
</table>

</div>
<div class="sect2">
<h3 id="_v1beta1_daemonset">v1beta1.DaemonSet</h3>
<div class="paragraph">
<p>DaemonSet represents the configuration of a daemon set.</p>
</div>
<table class="tableblock frame-all grid-all" style="width:100%; ">
<colgroup>
<col style="width:20%;">
<col style="width:20%;">
<col style="width:20%;">
<col style="width:20%;">
<col style="width:20%;"> 
</colgroup>
<thead>
<tr>
<th class="tableblock halign-left valign-top">Name</th>
<th class="tableblock halign-left valign-top">Description</th>
<th class="tableblock halign-left valign-top">Required</th>
<th class="tableblock halign-left valign-top">Schema</th>
<th class="tableblock halign-left valign-top">Default</th>
</tr>
</thead>
<tbody>
<tr>
<td class="tableblock halign-left valign-top"><p class="tableblock">kind</p></td>
<td class="tableblock halign-left valign-top"><p class="tableblock">Kind is a string value representing the REST resource this object represents. Servers may infer this from the endpoint the client submits requests to. Cannot be updated. In CamelCase. More info: <a href="http://releases.k8s.io/release-1.3/docs/devel/api-conventions.md#types-kinds">http://releases.k8s.io/release-1.3/docs/devel/api-conventions.md#types-kinds</a></p></td>
<td class="tableblock halign-left valign-top"><p class="tableblock">false</p></td>
<td class="tableblock halign-left valign-top"><p class="tableblock">string</p></td>
<td class="tableblock halign-left valign-top"></td>
</tr>
<tr>
<td class="tableblock halign-left valign-top"><p class="tableblock">apiVersion</p></td>
<td class="tableblock halign-left valign-top"><p class="tableblock">APIVersion defines the versioned schema of this representation of an object. Servers should convert recognized schemas to the latest internal value, and may reject unrecognized values. More info: <a href="http://releases.k8s.io/release-1.3/docs/devel/api-conventions.md#resources">http://releases.k8s.io/release-1.3/docs/devel/api-conventions.md#resources</a></p></td>
<td class="tableblock halign-left valign-top"><p class="tableblock">false</p></td>
<td class="tableblock halign-left valign-top"><p class="tableblock">string</p></td>
<td class="tableblock halign-left valign-top"></td>
</tr>
<tr>
<td class="tableblock halign-left valign-top"><p class="tableblock">metadata</p></td>
<td class="tableblock halign-left valign-top"><p class="tableblock">Standard object&#8217;s metadata. More info: <a href="http://releases.k8s.io/release-1.3/docs/devel/api-conventions.md#metadata">http://releases.k8s.io/release-1.3/docs/devel/api-conventions.md#metadata</a></p></td>
<td class="tableblock halign-left valign-top"><p class="tableblock">false</p></td>
<td class="tableblock halign-left valign-top"><p class="tableblock"><a href="#_v1_objectmeta">v1.ObjectMeta</a></p></td>
<td class="tableblock halign-left valign-top"></td>
</tr>
<tr>
<td class="tableblock halign-left valign-top"><p class="tableblock">spec</p></td>
<td class="tableblock halign-left valign-top"><p class="tableblock">Spec defines the desired behavior of this daemon set. More info: <a href="http://releases.k8s.io/release-1.3/docs/devel/api-conventions.md#spec-and-status">http://releases.k8s.io/release-1.3/docs/devel/api-conventions.md#spec-and-status</a></p></td>
<td class="tableblock halign-left valign-top"><p class="tableblock">false</p></td>
<td class="tableblock halign-left valign-top"><p class="tableblock"><a href="#_v1beta1_daemonsetspec">v1beta1.DaemonSetSpec</a></p></td>
<td class="tableblock halign-left valign-top"></td>
</tr>
<tr>
<td class="tableblock halign-left valign-top"><p class="tableblock">status</p></td>
<td class="tableblock halign-left valign-top"><p class="tableblock">Status is the current status of this daemon set. This data may be out of date by some window of time. Populated by the system. Read-only. More info: <a href="http://releases.k8s.io/release-1.3/docs/devel/api-conventions.md#spec-and-status">http://releases.k8s.io/release-1.3/docs/devel/api-conventions.md#spec-and-status</a></p></td>
<td class="tableblock halign-left valign-top"><p class="tableblock">false</p></td>
<td class="tableblock halign-left valign-top"><p class="tableblock"><a href="#_v1beta1_daemonsetstatus">v1beta1.DaemonSetStatus</a></p></td>
<td class="tableblock halign-left valign-top"></td>
</tr>
</tbody>
</table>

</div>
<div class="sect2">
<h3 id="_v1_cindervolumesource">v1.CinderVolumeSource</h3>
<div class="paragraph">
<p>Represents a cinder volume resource in Openstack. A Cinder volume must exist before mounting to a container. The volume must also be in the same region as the kubelet. Cinder volumes support ownership management and SELinux relabeling.</p>
</div>
<table class="tableblock frame-all grid-all" style="width:100%; ">
<colgroup>
<col style="width:20%;">
<col style="width:20%;">
<col style="width:20%;">
<col style="width:20%;">
<col style="width:20%;"> 
</colgroup>
<thead>
<tr>
<th class="tableblock halign-left valign-top">Name</th>
<th class="tableblock halign-left valign-top">Description</th>
<th class="tableblock halign-left valign-top">Required</th>
<th class="tableblock halign-left valign-top">Schema</th>
<th class="tableblock halign-left valign-top">Default</th>
</tr>
</thead>
<tbody>
<tr>
<td class="tableblock halign-left valign-top"><p class="tableblock">volumeID</p></td>
<td class="tableblock halign-left valign-top"><p class="tableblock">volume id used to identify the volume in cinder More info: <a href="http://releases.k8s.io/release-1.3/examples/mysql-cinder-pd/README.md">http://releases.k8s.io/release-1.3/examples/mysql-cinder-pd/README.md</a></p></td>
<td class="tableblock halign-left valign-top"><p class="tableblock">true</p></td>
<td class="tableblock halign-left valign-top"><p class="tableblock">string</p></td>
<td class="tableblock halign-left valign-top"></td>
</tr>
<tr>
<td class="tableblock halign-left valign-top"><p class="tableblock">fsType</p></td>
<td class="tableblock halign-left valign-top"><p class="tableblock">Filesystem type to mount. Must be a filesystem type supported by the host operating system. Examples: "ext4", "xfs", "ntfs". Implicitly inferred to be "ext4" if unspecified. More info: <a href="http://releases.k8s.io/release-1.3/examples/mysql-cinder-pd/README.md">http://releases.k8s.io/release-1.3/examples/mysql-cinder-pd/README.md</a></p></td>
<td class="tableblock halign-left valign-top"><p class="tableblock">false</p></td>
<td class="tableblock halign-left valign-top"><p class="tableblock">string</p></td>
<td class="tableblock halign-left valign-top"></td>
</tr>
<tr>
<td class="tableblock halign-left valign-top"><p class="tableblock">readOnly</p></td>
<td class="tableblock halign-left valign-top"><p class="tableblock">Optional: Defaults to false (read/write). ReadOnly here will force the ReadOnly setting in VolumeMounts. More info: <a href="http://releases.k8s.io/release-1.3/examples/mysql-cinder-pd/README.md">http://releases.k8s.io/release-1.3/examples/mysql-cinder-pd/README.md</a></p></td>
<td class="tableblock halign-left valign-top"><p class="tableblock">false</p></td>
<td class="tableblock halign-left valign-top"><p class="tableblock">boolean</p></td>
<td class="tableblock halign-left valign-top"><p class="tableblock">false</p></td>
</tr>
</tbody>
</table>

</div>
<div class="sect2">
<h3 id="_v1_securitycontext">v1.SecurityContext</h3>
<div class="paragraph">
<p>SecurityContext holds security configuration that will be applied to a container. Some fields are present in both SecurityContext and PodSecurityContext.  When both are set, the values in SecurityContext take precedence.</p>
</div>
<table class="tableblock frame-all grid-all" style="width:100%; ">
<colgroup>
<col style="width:20%;">
<col style="width:20%;">
<col style="width:20%;">
<col style="width:20%;">
<col style="width:20%;"> 
</colgroup>
<thead>
<tr>
<th class="tableblock halign-left valign-top">Name</th>
<th class="tableblock halign-left valign-top">Description</th>
<th class="tableblock halign-left valign-top">Required</th>
<th class="tableblock halign-left valign-top">Schema</th>
<th class="tableblock halign-left valign-top">Default</th>
</tr>
</thead>
<tbody>
<tr>
<td class="tableblock halign-left valign-top"><p class="tableblock">capabilities</p></td>
<td class="tableblock halign-left valign-top"><p class="tableblock">The capabilities to add/drop when running containers. Defaults to the default set of capabilities granted by the container runtime.</p></td>
<td class="tableblock halign-left valign-top"><p class="tableblock">false</p></td>
<td class="tableblock halign-left valign-top"><p class="tableblock"><a href="#_v1_capabilities">v1.Capabilities</a></p></td>
<td class="tableblock halign-left valign-top"></td>
</tr>
<tr>
<td class="tableblock halign-left valign-top"><p class="tableblock">privileged</p></td>
<td class="tableblock halign-left valign-top"><p class="tableblock">Run container in privileged mode. Processes in privileged containers are essentially equivalent to root on the host. Defaults to false.</p></td>
<td class="tableblock halign-left valign-top"><p class="tableblock">false</p></td>
<td class="tableblock halign-left valign-top"><p class="tableblock">boolean</p></td>
<td class="tableblock halign-left valign-top"><p class="tableblock">false</p></td>
</tr>
<tr>
<td class="tableblock halign-left valign-top"><p class="tableblock">seLinuxOptions</p></td>
<td class="tableblock halign-left valign-top"><p class="tableblock">The SELinux context to be applied to the container. If unspecified, the container runtime will allocate a random SELinux context for each container.  May also be set in PodSecurityContext.  If set in both SecurityContext and PodSecurityContext, the value specified in SecurityContext takes precedence.</p></td>
<td class="tableblock halign-left valign-top"><p class="tableblock">false</p></td>
<td class="tableblock halign-left valign-top"><p class="tableblock"><a href="#_v1_selinuxoptions">v1.SELinuxOptions</a></p></td>
<td class="tableblock halign-left valign-top"></td>
</tr>
<tr>
<td class="tableblock halign-left valign-top"><p class="tableblock">runAsUser</p></td>
<td class="tableblock halign-left valign-top"><p class="tableblock">The UID to run the entrypoint of the container process. Defaults to user specified in image metadata if unspecified. May also be set in PodSecurityContext.  If set in both SecurityContext and PodSecurityContext, the value specified in SecurityContext takes precedence.</p></td>
<td class="tableblock halign-left valign-top"><p class="tableblock">false</p></td>
<td class="tableblock halign-left valign-top"><p class="tableblock">integer (int64)</p></td>
<td class="tableblock halign-left valign-top"></td>
</tr>
<tr>
<td class="tableblock halign-left valign-top"><p class="tableblock">runAsNonRoot</p></td>
<td class="tableblock halign-left valign-top"><p class="tableblock">Indicates that the container must run as a non-root user. If true, the Kubelet will validate the image at runtime to ensure that it does not run as UID 0 (root) and fail to start the container if it does. If unset or false, no such validation will be performed. May also be set in PodSecurityContext.  If set in both SecurityContext and PodSecurityContext, the value specified in SecurityContext takes precedence.</p></td>
<td class="tableblock halign-left valign-top"><p class="tableblock">false</p></td>
<td class="tableblock halign-left valign-top"><p class="tableblock">boolean</p></td>
<td class="tableblock halign-left valign-top"><p class="tableblock">false</p></td>
</tr>
<tr>
<td class="tableblock halign-left valign-top"><p class="tableblock">readOnlyRootFilesystem</p></td>
<td class="tableblock halign-left valign-top"><p class="tableblock">Whether this container has a read-only root filesystem. Default is false.</p></td>
<td class="tableblock halign-left valign-top"><p class="tableblock">false</p></td>
<td class="tableblock halign-left valign-top"><p class="tableblock">boolean</p></td>
<td class="tableblock halign-left valign-top"><p class="tableblock">false</p></td>
</tr>
</tbody>
</table>

</div>
<div class="sect2">
<h3 id="_v1_awselasticblockstorevolumesource">v1.AWSElasticBlockStoreVolumeSource</h3>
<div class="paragraph">
<p>Represents a Persistent Disk resource in AWS.</p>
</div>
<div class="paragraph">
<p>An AWS EBS disk must exist before mounting to a container. The disk must also be in the same AWS zone as the kubelet. An AWS EBS disk can only be mounted as read/write once. AWS EBS volumes support ownership management and SELinux relabeling.</p>
</div>
<table class="tableblock frame-all grid-all" style="width:100%; ">
<colgroup>
<col style="width:20%;">
<col style="width:20%;">
<col style="width:20%;">
<col style="width:20%;">
<col style="width:20%;"> 
</colgroup>
<thead>
<tr>
<th class="tableblock halign-left valign-top">Name</th>
<th class="tableblock halign-left valign-top">Description</th>
<th class="tableblock halign-left valign-top">Required</th>
<th class="tableblock halign-left valign-top">Schema</th>
<th class="tableblock halign-left valign-top">Default</th>
</tr>
</thead>
<tbody>
<tr>
<td class="tableblock halign-left valign-top"><p class="tableblock">volumeID</p></td>
<td class="tableblock halign-left valign-top"><p class="tableblock">Unique ID of the persistent disk resource in AWS (Amazon EBS volume). More info: <a href="http://releases.k8s.io/release-1.3/docs/user-guide/volumes.md#awselasticblockstore">http://releases.k8s.io/release-1.3/docs/user-guide/volumes.md#awselasticblockstore</a></p></td>
<td class="tableblock halign-left valign-top"><p class="tableblock">true</p></td>
<td class="tableblock halign-left valign-top"><p class="tableblock">string</p></td>
<td class="tableblock halign-left valign-top"></td>
</tr>
<tr>
<td class="tableblock halign-left valign-top"><p class="tableblock">fsType</p></td>
<td class="tableblock halign-left valign-top"><p class="tableblock">Filesystem type of the volume that you want to mount. Tip: Ensure that the filesystem type is supported by the host operating system. Examples: "ext4", "xfs", "ntfs". Implicitly inferred to be "ext4" if unspecified. More info: <a href="http://releases.k8s.io/release-1.3/docs/user-guide/volumes.md#awselasticblockstore">http://releases.k8s.io/release-1.3/docs/user-guide/volumes.md#awselasticblockstore</a></p></td>
<td class="tableblock halign-left valign-top"><p class="tableblock">false</p></td>
<td class="tableblock halign-left valign-top"><p class="tableblock">string</p></td>
<td class="tableblock halign-left valign-top"></td>
</tr>
<tr>
<td class="tableblock halign-left valign-top"><p class="tableblock">partition</p></td>
<td class="tableblock halign-left valign-top"><p class="tableblock">The partition in the volume that you want to mount. If omitted, the default is to mount by volume name. Examples: For volume /dev/sda1, you specify the partition as "1". Similarly, the volume partition for /dev/sda is "0" (or you can leave the property empty).</p></td>
<td class="tableblock halign-left valign-top"><p class="tableblock">false</p></td>
<td class="tableblock halign-left valign-top"><p class="tableblock">integer (int32)</p></td>
<td class="tableblock halign-left valign-top"></td>
</tr>
<tr>
<td class="tableblock halign-left valign-top"><p class="tableblock">readOnly</p></td>
<td class="tableblock halign-left valign-top"><p class="tableblock">Specify "true" to force and set the ReadOnly property in VolumeMounts to "true". If omitted, the default is "false". More info: <a href="http://releases.k8s.io/release-1.3/docs/user-guide/volumes.md#awselasticblockstore">http://releases.k8s.io/release-1.3/docs/user-guide/volumes.md#awselasticblockstore</a></p></td>
<td class="tableblock halign-left valign-top"><p class="tableblock">false</p></td>
<td class="tableblock halign-left valign-top"><p class="tableblock">boolean</p></td>
<td class="tableblock halign-left valign-top"><p class="tableblock">false</p></td>
</tr>
</tbody>
</table>

</div>
<div class="sect2">
<h3 id="_v1beta1_horizontalpodautoscalerspec">v1beta1.HorizontalPodAutoscalerSpec</h3>
<div class="paragraph">
<p>specification of a horizontal pod autoscaler.</p>
</div>
<table class="tableblock frame-all grid-all" style="width:100%; ">
<colgroup>
<col style="width:20%;">
<col style="width:20%;">
<col style="width:20%;">
<col style="width:20%;">
<col style="width:20%;"> 
</colgroup>
<thead>
<tr>
<th class="tableblock halign-left valign-top">Name</th>
<th class="tableblock halign-left valign-top">Description</th>
<th class="tableblock halign-left valign-top">Required</th>
<th class="tableblock halign-left valign-top">Schema</th>
<th class="tableblock halign-left valign-top">Default</th>
</tr>
</thead>
<tbody>
<tr>
<td class="tableblock halign-left valign-top"><p class="tableblock">scaleRef</p></td>
<td class="tableblock halign-left valign-top"><p class="tableblock">reference to Scale subresource; horizontal pod autoscaler will learn the current resource consumption from its status, and will set the desired number of pods by modifying its spec.</p></td>
<td class="tableblock halign-left valign-top"><p class="tableblock">true</p></td>
<td class="tableblock halign-left valign-top"><p class="tableblock"><a href="#_v1beta1_subresourcereference">v1beta1.SubresourceReference</a></p></td>
<td class="tableblock halign-left valign-top"></td>
</tr>
<tr>
<td class="tableblock halign-left valign-top"><p class="tableblock">minReplicas</p></td>
<td class="tableblock halign-left valign-top"><p class="tableblock">lower limit for the number of pods that can be set by the autoscaler, default 1.</p></td>
<td class="tableblock halign-left valign-top"><p class="tableblock">false</p></td>
<td class="tableblock halign-left valign-top"><p class="tableblock">integer (int32)</p></td>
<td class="tableblock halign-left valign-top"></td>
</tr>
<tr>
<td class="tableblock halign-left valign-top"><p class="tableblock">maxReplicas</p></td>
<td class="tableblock halign-left valign-top"><p class="tableblock">upper limit for the number of pods that can be set by the autoscaler; cannot be smaller than MinReplicas.</p></td>
<td class="tableblock halign-left valign-top"><p class="tableblock">true</p></td>
<td class="tableblock halign-left valign-top"><p class="tableblock">integer (int32)</p></td>
<td class="tableblock halign-left valign-top"></td>
</tr>
<tr>
<td class="tableblock halign-left valign-top"><p class="tableblock">cpuUtilization</p></td>
<td class="tableblock halign-left valign-top"><p class="tableblock">target average CPU utilization (represented as a percentage of requested CPU) over all the pods; if not specified it defaults to the target CPU utilization at 80% of the requested resources.</p></td>
<td class="tableblock halign-left valign-top"><p class="tableblock">false</p></td>
<td class="tableblock halign-left valign-top"><p class="tableblock"><a href="#_v1beta1_cputargetutilization">v1beta1.CPUTargetUtilization</a></p></td>
<td class="tableblock halign-left valign-top"></td>
</tr>
</tbody>
</table>

</div>
<div class="sect2">
<h3 id="_v1beta1_labelselectorrequirement">v1beta1.LabelSelectorRequirement</h3>
<div class="paragraph">
<p>A label selector requirement is a selector that contains values, a key, and an operator that relates the key and values.</p>
</div>
<table class="tableblock frame-all grid-all" style="width:100%; ">
<colgroup>
<col style="width:20%;">
<col style="width:20%;">
<col style="width:20%;">
<col style="width:20%;">
<col style="width:20%;"> 
</colgroup>
<thead>
<tr>
<th class="tableblock halign-left valign-top">Name</th>
<th class="tableblock halign-left valign-top">Description</th>
<th class="tableblock halign-left valign-top">Required</th>
<th class="tableblock halign-left valign-top">Schema</th>
<th class="tableblock halign-left valign-top">Default</th>
</tr>
</thead>
<tbody>
<tr>
<td class="tableblock halign-left valign-top"><p class="tableblock">key</p></td>
<td class="tableblock halign-left valign-top"><p class="tableblock">key is the label key that the selector applies to.</p></td>
<td class="tableblock halign-left valign-top"><p class="tableblock">true</p></td>
<td class="tableblock halign-left valign-top"><p class="tableblock">string</p></td>
<td class="tableblock halign-left valign-top"></td>
</tr>
<tr>
<td class="tableblock halign-left valign-top"><p class="tableblock">operator</p></td>
<td class="tableblock halign-left valign-top"><p class="tableblock">operator represents a key&#8217;s relationship to a set of values. Valid operators ard In, NotIn, Exists and DoesNotExist.</p></td>
<td class="tableblock halign-left valign-top"><p class="tableblock">true</p></td>
<td class="tableblock halign-left valign-top"><p class="tableblock">string</p></td>
<td class="tableblock halign-left valign-top"></td>
</tr>
<tr>
<td class="tableblock halign-left valign-top"><p class="tableblock">values</p></td>
<td class="tableblock halign-left valign-top"><p class="tableblock">values is an array of string values. If the operator is In or NotIn, the values array must be non-empty. If the operator is Exists or DoesNotExist, the values array must be empty. This array is replaced during a strategic merge patch.</p></td>
<td class="tableblock halign-left valign-top"><p class="tableblock">false</p></td>
<td class="tableblock halign-left valign-top"><p class="tableblock">string array</p></td>
<td class="tableblock halign-left valign-top"></td>
</tr>
</tbody>
</table>

</div>
<div class="sect2">
<h3 id="_v1_envvar">v1.EnvVar</h3>
<div class="paragraph">
<p>EnvVar represents an environment variable present in a Container.</p>
</div>
<table class="tableblock frame-all grid-all" style="width:100%; ">
<colgroup>
<col style="width:20%;">
<col style="width:20%;">
<col style="width:20%;">
<col style="width:20%;">
<col style="width:20%;"> 
</colgroup>
<thead>
<tr>
<th class="tableblock halign-left valign-top">Name</th>
<th class="tableblock halign-left valign-top">Description</th>
<th class="tableblock halign-left valign-top">Required</th>
<th class="tableblock halign-left valign-top">Schema</th>
<th class="tableblock halign-left valign-top">Default</th>
</tr>
</thead>
<tbody>
<tr>
<td class="tableblock halign-left valign-top"><p class="tableblock">name</p></td>
<td class="tableblock halign-left valign-top"><p class="tableblock">Name of the environment variable. Must be a C_IDENTIFIER.</p></td>
<td class="tableblock halign-left valign-top"><p class="tableblock">true</p></td>
<td class="tableblock halign-left valign-top"><p class="tableblock">string</p></td>
<td class="tableblock halign-left valign-top"></td>
</tr>
<tr>
<td class="tableblock halign-left valign-top"><p class="tableblock">value</p></td>
<td class="tableblock halign-left valign-top"><p class="tableblock">Variable references $(VAR_NAME) are expanded using the previous defined environment variables in the container and any service environment variables. If a variable cannot be resolved, the reference in the input string will be unchanged. The $(VAR_NAME) syntax can be escaped with a double $$, ie: $$(VAR_NAME). Escaped references will never be expanded, regardless of whether the variable exists or not. Defaults to "".</p></td>
<td class="tableblock halign-left valign-top"><p class="tableblock">false</p></td>
<td class="tableblock halign-left valign-top"><p class="tableblock">string</p></td>
<td class="tableblock halign-left valign-top"></td>
</tr>
<tr>
<td class="tableblock halign-left valign-top"><p class="tableblock">valueFrom</p></td>
<td class="tableblock halign-left valign-top"><p class="tableblock">Source for the environment variable&#8217;s value. Cannot be used if value is not empty.</p></td>
<td class="tableblock halign-left valign-top"><p class="tableblock">false</p></td>
<td class="tableblock halign-left valign-top"><p class="tableblock"><a href="#_v1_envvarsource">v1.EnvVarSource</a></p></td>
<td class="tableblock halign-left valign-top"></td>
</tr>
</tbody>
</table>

</div>
<div class="sect2">
<h3 id="_v1_resourcerequirements">v1.ResourceRequirements</h3>
<div class="paragraph">
<p>ResourceRequirements describes the compute resource requirements.</p>
</div>
<table class="tableblock frame-all grid-all" style="width:100%; ">
<colgroup>
<col style="width:20%;">
<col style="width:20%;">
<col style="width:20%;">
<col style="width:20%;">
<col style="width:20%;"> 
</colgroup>
<thead>
<tr>
<th class="tableblock halign-left valign-top">Name</th>
<th class="tableblock halign-left valign-top">Description</th>
<th class="tableblock halign-left valign-top">Required</th>
<th class="tableblock halign-left valign-top">Schema</th>
<th class="tableblock halign-left valign-top">Default</th>
</tr>
</thead>
<tbody>
<tr>
<td class="tableblock halign-left valign-top"><p class="tableblock">limits</p></td>
<td class="tableblock halign-left valign-top"><p class="tableblock">Limits describes the maximum amount of compute resources allowed. More info: <a href="http://releases.k8s.io/release-1.3/docs/design/resources.md#resource-specifications">http://releases.k8s.io/release-1.3/docs/design/resources.md#resource-specifications</a></p></td>
<td class="tableblock halign-left valign-top"><p class="tableblock">false</p></td>
<td class="tableblock halign-left valign-top"><p class="tableblock">object</p></td>
<td class="tableblock halign-left valign-top"></td>
</tr>
<tr>
<td class="tableblock halign-left valign-top"><p class="tableblock">requests</p></td>
<td class="tableblock halign-left valign-top"><p class="tableblock">Requests describes the minimum amount of compute resources required. If Requests is omitted for a container, it defaults to Limits if that is explicitly specified, otherwise to an implementation-defined value. More info: <a href="http://releases.k8s.io/release-1.3/docs/design/resources.md#resource-specifications">http://releases.k8s.io/release-1.3/docs/design/resources.md#resource-specifications</a></p></td>
<td class="tableblock halign-left valign-top"><p class="tableblock">false</p></td>
<td class="tableblock halign-left valign-top"><p class="tableblock">object</p></td>
<td class="tableblock halign-left valign-top"></td>
</tr>
</tbody>
</table>

</div>
<div class="sect2">
<h3 id="_v1_podtemplatespec">v1.PodTemplateSpec</h3>
<div class="paragraph">
<p>PodTemplateSpec describes the data a pod should have when created from a template</p>
</div>
<table class="tableblock frame-all grid-all" style="width:100%; ">
<colgroup>
<col style="width:20%;">
<col style="width:20%;">
<col style="width:20%;">
<col style="width:20%;">
<col style="width:20%;"> 
</colgroup>
<thead>
<tr>
<th class="tableblock halign-left valign-top">Name</th>
<th class="tableblock halign-left valign-top">Description</th>
<th class="tableblock halign-left valign-top">Required</th>
<th class="tableblock halign-left valign-top">Schema</th>
<th class="tableblock halign-left valign-top">Default</th>
</tr>
</thead>
<tbody>
<tr>
<td class="tableblock halign-left valign-top"><p class="tableblock">metadata</p></td>
<td class="tableblock halign-left valign-top"><p class="tableblock">Standard object&#8217;s metadata. More info: <a href="http://releases.k8s.io/release-1.3/docs/devel/api-conventions.md#metadata">http://releases.k8s.io/release-1.3/docs/devel/api-conventions.md#metadata</a></p></td>
<td class="tableblock halign-left valign-top"><p class="tableblock">false</p></td>
<td class="tableblock halign-left valign-top"><p class="tableblock"><a href="#_v1_objectmeta">v1.ObjectMeta</a></p></td>
<td class="tableblock halign-left valign-top"></td>
</tr>
<tr>
<td class="tableblock halign-left valign-top"><p class="tableblock">spec</p></td>
<td class="tableblock halign-left valign-top"><p class="tableblock">Specification of the desired behavior of the pod. More info: <a href="http://releases.k8s.io/release-1.3/docs/devel/api-conventions.md#spec-and-status">http://releases.k8s.io/release-1.3/docs/devel/api-conventions.md#spec-and-status</a></p></td>
<td class="tableblock halign-left valign-top"><p class="tableblock">false</p></td>
<td class="tableblock halign-left valign-top"><p class="tableblock"><a href="#_v1_podspec">v1.PodSpec</a></p></td>
<td class="tableblock halign-left valign-top"></td>
</tr>
</tbody>
</table>

</div>
<div class="sect2">
<h3 id="_v1beta1_jobspec">v1beta1.JobSpec</h3>
<div class="paragraph">
<p>JobSpec describes how the job execution will look like.</p>
</div>
<table class="tableblock frame-all grid-all" style="width:100%; ">
<colgroup>
<col style="width:20%;">
<col style="width:20%;">
<col style="width:20%;">
<col style="width:20%;">
<col style="width:20%;"> 
</colgroup>
<thead>
<tr>
<th class="tableblock halign-left valign-top">Name</th>
<th class="tableblock halign-left valign-top">Description</th>
<th class="tableblock halign-left valign-top">Required</th>
<th class="tableblock halign-left valign-top">Schema</th>
<th class="tableblock halign-left valign-top">Default</th>
</tr>
</thead>
<tbody>
<tr>
<td class="tableblock halign-left valign-top"><p class="tableblock">parallelism</p></td>
<td class="tableblock halign-left valign-top"><p class="tableblock">Parallelism specifies the maximum desired number of pods the job should run at any given time. The actual number of pods running in steady state will be less than this number when ((.spec.completions - .status.successful) &lt; .spec.parallelism), i.e. when the work left to do is less than max parallelism. More info: <a href="http://releases.k8s.io/release-1.3/docs/user-guide/jobs.md">http://releases.k8s.io/release-1.3/docs/user-guide/jobs.md</a></p></td>
<td class="tableblock halign-left valign-top"><p class="tableblock">false</p></td>
<td class="tableblock halign-left valign-top"><p class="tableblock">integer (int32)</p></td>
<td class="tableblock halign-left valign-top"></td>
</tr>
<tr>
<td class="tableblock halign-left valign-top"><p class="tableblock">completions</p></td>
<td class="tableblock halign-left valign-top"><p class="tableblock">Completions specifies the desired number of successfully finished pods the job should be run with.  Setting to nil means that the success of any pod signals the success of all pods, and allows parallelism to have any positive value.  Setting to 1 means that parallelism is limited to 1 and the success of that pod signals the success of the job. More info: <a href="http://releases.k8s.io/release-1.3/docs/user-guide/jobs.md">http://releases.k8s.io/release-1.3/docs/user-guide/jobs.md</a></p></td>
<td class="tableblock halign-left valign-top"><p class="tableblock">false</p></td>
<td class="tableblock halign-left valign-top"><p class="tableblock">integer (int32)</p></td>
<td class="tableblock halign-left valign-top"></td>
</tr>
<tr>
<td class="tableblock halign-left valign-top"><p class="tableblock">activeDeadlineSeconds</p></td>
<td class="tableblock halign-left valign-top"><p class="tableblock">Optional duration in seconds relative to the startTime that the job may be active before the system tries to terminate it; value must be positive integer</p></td>
<td class="tableblock halign-left valign-top"><p class="tableblock">false</p></td>
<td class="tableblock halign-left valign-top"><p class="tableblock">integer (int64)</p></td>
<td class="tableblock halign-left valign-top"></td>
</tr>
<tr>
<td class="tableblock halign-left valign-top"><p class="tableblock">selector</p></td>
<td class="tableblock halign-left valign-top"><p class="tableblock">Selector is a label query over pods that should match the pod count. Normally, the system sets this field for you. More info: <a href="http://releases.k8s.io/release-1.3/docs/user-guide/labels.md#label-selectors">http://releases.k8s.io/release-1.3/docs/user-guide/labels.md#label-selectors</a></p></td>
<td class="tableblock halign-left valign-top"><p class="tableblock">false</p></td>
<td class="tableblock halign-left valign-top"><p class="tableblock"><a href="#_v1beta1_labelselector">v1beta1.LabelSelector</a></p></td>
<td class="tableblock halign-left valign-top"></td>
</tr>
<tr>
<td class="tableblock halign-left valign-top"><p class="tableblock">autoSelector</p></td>
<td class="tableblock halign-left valign-top"><p class="tableblock">AutoSelector controls generation of pod labels and pod selectors. It was not present in the original extensions/v1beta1 Job definition, but exists to allow conversion from batch/v1 Jobs, where it corresponds to, but has the opposite meaning as, ManualSelector. More info: <a href="http://releases.k8s.io/release-1.3/docs/design/selector-generation.md">http://releases.k8s.io/release-1.3/docs/design/selector-generation.md</a></p></td>
<td class="tableblock halign-left valign-top"><p class="tableblock">false</p></td>
<td class="tableblock halign-left valign-top"><p class="tableblock">boolean</p></td>
<td class="tableblock halign-left valign-top"><p class="tableblock">false</p></td>
</tr>
<tr>
<td class="tableblock halign-left valign-top"><p class="tableblock">template</p></td>
<td class="tableblock halign-left valign-top"><p class="tableblock">Template is the object that describes the pod that will be created when executing a job. More info: <a href="http://releases.k8s.io/release-1.3/docs/user-guide/jobs.md">http://releases.k8s.io/release-1.3/docs/user-guide/jobs.md</a></p></td>
<td class="tableblock halign-left valign-top"><p class="tableblock">true</p></td>
<td class="tableblock halign-left valign-top"><p class="tableblock"><a href="#_v1_podtemplatespec">v1.PodTemplateSpec</a></p></td>
<td class="tableblock halign-left valign-top"></td>
</tr>
</tbody>
</table>

</div>
<div class="sect2">
<h3 id="_unversioned_status">unversioned.Status</h3>
<div class="paragraph">
<p>Status is a return value for calls that don&#8217;t return other objects.</p>
</div>
<table class="tableblock frame-all grid-all" style="width:100%; ">
<colgroup>
<col style="width:20%;">
<col style="width:20%;">
<col style="width:20%;">
<col style="width:20%;">
<col style="width:20%;"> 
</colgroup>
<thead>
<tr>
<th class="tableblock halign-left valign-top">Name</th>
<th class="tableblock halign-left valign-top">Description</th>
<th class="tableblock halign-left valign-top">Required</th>
<th class="tableblock halign-left valign-top">Schema</th>
<th class="tableblock halign-left valign-top">Default</th>
</tr>
</thead>
<tbody>
<tr>
<td class="tableblock halign-left valign-top"><p class="tableblock">kind</p></td>
<td class="tableblock halign-left valign-top"><p class="tableblock">Kind is a string value representing the REST resource this object represents. Servers may infer this from the endpoint the client submits requests to. Cannot be updated. In CamelCase. More info: <a href="http://releases.k8s.io/release-1.3/docs/devel/api-conventions.md#types-kinds">http://releases.k8s.io/release-1.3/docs/devel/api-conventions.md#types-kinds</a></p></td>
<td class="tableblock halign-left valign-top"><p class="tableblock">false</p></td>
<td class="tableblock halign-left valign-top"><p class="tableblock">string</p></td>
<td class="tableblock halign-left valign-top"></td>
</tr>
<tr>
<td class="tableblock halign-left valign-top"><p class="tableblock">apiVersion</p></td>
<td class="tableblock halign-left valign-top"><p class="tableblock">APIVersion defines the versioned schema of this representation of an object. Servers should convert recognized schemas to the latest internal value, and may reject unrecognized values. More info: <a href="http://releases.k8s.io/release-1.3/docs/devel/api-conventions.md#resources">http://releases.k8s.io/release-1.3/docs/devel/api-conventions.md#resources</a></p></td>
<td class="tableblock halign-left valign-top"><p class="tableblock">false</p></td>
<td class="tableblock halign-left valign-top"><p class="tableblock">string</p></td>
<td class="tableblock halign-left valign-top"></td>
</tr>
<tr>
<td class="tableblock halign-left valign-top"><p class="tableblock">metadata</p></td>
<td class="tableblock halign-left valign-top"><p class="tableblock">Standard list metadata. More info: <a href="http://releases.k8s.io/release-1.3/docs/devel/api-conventions.md#types-kinds">http://releases.k8s.io/release-1.3/docs/devel/api-conventions.md#types-kinds</a></p></td>
<td class="tableblock halign-left valign-top"><p class="tableblock">false</p></td>
<td class="tableblock halign-left valign-top"><p class="tableblock"><a href="#_unversioned_listmeta">unversioned.ListMeta</a></p></td>
<td class="tableblock halign-left valign-top"></td>
</tr>
<tr>
<td class="tableblock halign-left valign-top"><p class="tableblock">status</p></td>
<td class="tableblock halign-left valign-top"><p class="tableblock">Status of the operation. One of: "Success" or "Failure". More info: <a href="http://releases.k8s.io/release-1.3/docs/devel/api-conventions.md#spec-and-status">http://releases.k8s.io/release-1.3/docs/devel/api-conventions.md#spec-and-status</a></p></td>
<td class="tableblock halign-left valign-top"><p class="tableblock">false</p></td>
<td class="tableblock halign-left valign-top"><p class="tableblock">string</p></td>
<td class="tableblock halign-left valign-top"></td>
</tr>
<tr>
<td class="tableblock halign-left valign-top"><p class="tableblock">message</p></td>
<td class="tableblock halign-left valign-top"><p class="tableblock">A human-readable description of the status of this operation.</p></td>
<td class="tableblock halign-left valign-top"><p class="tableblock">false</p></td>
<td class="tableblock halign-left valign-top"><p class="tableblock">string</p></td>
<td class="tableblock halign-left valign-top"></td>
</tr>
<tr>
<td class="tableblock halign-left valign-top"><p class="tableblock">reason</p></td>
<td class="tableblock halign-left valign-top"><p class="tableblock">A machine-readable description of why this operation is in the "Failure" status. If this value is empty there is no information available. A Reason clarifies an HTTP status code but does not override it.</p></td>
<td class="tableblock halign-left valign-top"><p class="tableblock">false</p></td>
<td class="tableblock halign-left valign-top"><p class="tableblock">string</p></td>
<td class="tableblock halign-left valign-top"></td>
</tr>
<tr>
<td class="tableblock halign-left valign-top"><p class="tableblock">details</p></td>
<td class="tableblock halign-left valign-top"><p class="tableblock">Extended data associated with the reason.  Each reason may define its own extended details. This field is optional and the data returned is not guaranteed to conform to any schema except that defined by the reason type.</p></td>
<td class="tableblock halign-left valign-top"><p class="tableblock">false</p></td>
<td class="tableblock halign-left valign-top"><p class="tableblock"><a href="#_unversioned_statusdetails">unversioned.StatusDetails</a></p></td>
<td class="tableblock halign-left valign-top"></td>
</tr>
<tr>
<td class="tableblock halign-left valign-top"><p class="tableblock">code</p></td>
<td class="tableblock halign-left valign-top"><p class="tableblock">Suggested HTTP return code for this status, 0 if not set.</p></td>
<td class="tableblock halign-left valign-top"><p class="tableblock">false</p></td>
<td class="tableblock halign-left valign-top"><p class="tableblock">integer (int32)</p></td>
<td class="tableblock halign-left valign-top"></td>
</tr>
</tbody>
</table>

</div>
<div class="sect2">
<h3 id="_v1beta1_horizontalpodautoscalerlist">v1beta1.HorizontalPodAutoscalerList</h3>
<div class="paragraph">
<p>list of horizontal pod autoscaler objects.</p>
</div>
<table class="tableblock frame-all grid-all" style="width:100%; ">
<colgroup>
<col style="width:20%;">
<col style="width:20%;">
<col style="width:20%;">
<col style="width:20%;">
<col style="width:20%;"> 
</colgroup>
<thead>
<tr>
<th class="tableblock halign-left valign-top">Name</th>
<th class="tableblock halign-left valign-top">Description</th>
<th class="tableblock halign-left valign-top">Required</th>
<th class="tableblock halign-left valign-top">Schema</th>
<th class="tableblock halign-left valign-top">Default</th>
</tr>
</thead>
<tbody>
<tr>
<td class="tableblock halign-left valign-top"><p class="tableblock">kind</p></td>
<td class="tableblock halign-left valign-top"><p class="tableblock">Kind is a string value representing the REST resource this object represents. Servers may infer this from the endpoint the client submits requests to. Cannot be updated. In CamelCase. More info: <a href="http://releases.k8s.io/release-1.3/docs/devel/api-conventions.md#types-kinds">http://releases.k8s.io/release-1.3/docs/devel/api-conventions.md#types-kinds</a></p></td>
<td class="tableblock halign-left valign-top"><p class="tableblock">false</p></td>
<td class="tableblock halign-left valign-top"><p class="tableblock">string</p></td>
<td class="tableblock halign-left valign-top"></td>
</tr>
<tr>
<td class="tableblock halign-left valign-top"><p class="tableblock">apiVersion</p></td>
<td class="tableblock halign-left valign-top"><p class="tableblock">APIVersion defines the versioned schema of this representation of an object. Servers should convert recognized schemas to the latest internal value, and may reject unrecognized values. More info: <a href="http://releases.k8s.io/release-1.3/docs/devel/api-conventions.md#resources">http://releases.k8s.io/release-1.3/docs/devel/api-conventions.md#resources</a></p></td>
<td class="tableblock halign-left valign-top"><p class="tableblock">false</p></td>
<td class="tableblock halign-left valign-top"><p class="tableblock">string</p></td>
<td class="tableblock halign-left valign-top"></td>
</tr>
<tr>
<td class="tableblock halign-left valign-top"><p class="tableblock">metadata</p></td>
<td class="tableblock halign-left valign-top"><p class="tableblock">Standard list metadata.</p></td>
<td class="tableblock halign-left valign-top"><p class="tableblock">false</p></td>
<td class="tableblock halign-left valign-top"><p class="tableblock"><a href="#_unversioned_listmeta">unversioned.ListMeta</a></p></td>
<td class="tableblock halign-left valign-top"></td>
</tr>
<tr>
<td class="tableblock halign-left valign-top"><p class="tableblock">items</p></td>
<td class="tableblock halign-left valign-top"><p class="tableblock">list of horizontal pod autoscaler objects.</p></td>
<td class="tableblock halign-left valign-top"><p class="tableblock">true</p></td>
<td class="tableblock halign-left valign-top"><p class="tableblock"><a href="#_v1beta1_horizontalpodautoscaler">v1beta1.HorizontalPodAutoscaler</a> array</p></td>
<td class="tableblock halign-left valign-top"></td>
</tr>
</tbody>
</table>

</div>
<div class="sect2">
<h3 id="_v1_configmapkeyselector">v1.ConfigMapKeySelector</h3>
<div class="paragraph">
<p>Selects a key from a ConfigMap.</p>
</div>
<table class="tableblock frame-all grid-all" style="width:100%; ">
<colgroup>
<col style="width:20%;">
<col style="width:20%;">
<col style="width:20%;">
<col style="width:20%;">
<col style="width:20%;"> 
</colgroup>
<thead>
<tr>
<th class="tableblock halign-left valign-top">Name</th>
<th class="tableblock halign-left valign-top">Description</th>
<th class="tableblock halign-left valign-top">Required</th>
<th class="tableblock halign-left valign-top">Schema</th>
<th class="tableblock halign-left valign-top">Default</th>
</tr>
</thead>
<tbody>
<tr>
<td class="tableblock halign-left valign-top"><p class="tableblock">name</p></td>
<td class="tableblock halign-left valign-top"><p class="tableblock">Name of the referent. More info: <a href="http://releases.k8s.io/release-1.3/docs/user-guide/identifiers.md#names">http://releases.k8s.io/release-1.3/docs/user-guide/identifiers.md#names</a></p></td>
<td class="tableblock halign-left valign-top"><p class="tableblock">false</p></td>
<td class="tableblock halign-left valign-top"><p class="tableblock">string</p></td>
<td class="tableblock halign-left valign-top"></td>
</tr>
<tr>
<td class="tableblock halign-left valign-top"><p class="tableblock">key</p></td>
<td class="tableblock halign-left valign-top"><p class="tableblock">The key to select.</p></td>
<td class="tableblock halign-left valign-top"><p class="tableblock">true</p></td>
<td class="tableblock halign-left valign-top"><p class="tableblock">string</p></td>
<td class="tableblock halign-left valign-top"></td>
</tr>
</tbody>
</table>

</div>
<div class="sect2">
<h3 id="_v1beta1_httpingresspath">v1beta1.HTTPIngressPath</h3>
<div class="paragraph">
<p>HTTPIngressPath associates a path regex with a backend. Incoming urls matching the path are forwarded to the backend.</p>
</div>
<table class="tableblock frame-all grid-all" style="width:100%; ">
<colgroup>
<col style="width:20%;">
<col style="width:20%;">
<col style="width:20%;">
<col style="width:20%;">
<col style="width:20%;"> 
</colgroup>
<thead>
<tr>
<th class="tableblock halign-left valign-top">Name</th>
<th class="tableblock halign-left valign-top">Description</th>
<th class="tableblock halign-left valign-top">Required</th>
<th class="tableblock halign-left valign-top">Schema</th>
<th class="tableblock halign-left valign-top">Default</th>
</tr>
</thead>
<tbody>
<tr>
<td class="tableblock halign-left valign-top"><p class="tableblock">path</p></td>
<td class="tableblock halign-left valign-top"><p class="tableblock">Path is a extended POSIX regex as defined by IEEE Std 1003.1, (i.e this follows the egrep/unix syntax, not the perl syntax) matched against the path of an incoming request. Currently it can contain characters disallowed from the conventional "path" part of a URL as defined by RFC 3986. Paths must begin with a <em>/</em>. If unspecified, the path defaults to a catch all sending traffic to the backend.</p></td>
<td class="tableblock halign-left valign-top"><p class="tableblock">false</p></td>
<td class="tableblock halign-left valign-top"><p class="tableblock">string</p></td>
<td class="tableblock halign-left valign-top"></td>
</tr>
<tr>
<td class="tableblock halign-left valign-top"><p class="tableblock">backend</p></td>
<td class="tableblock halign-left valign-top"><p class="tableblock">Backend defines the referenced service endpoint to which the traffic will be forwarded to.</p></td>
<td class="tableblock halign-left valign-top"><p class="tableblock">true</p></td>
<td class="tableblock halign-left valign-top"><p class="tableblock"><a href="#_v1beta1_ingressbackend">v1beta1.IngressBackend</a></p></td>
<td class="tableblock halign-left valign-top"></td>
</tr>
</tbody>
</table>

</div>
<div class="sect2">
<h3 id="_v1beta1_ingress">v1beta1.Ingress</h3>
<div class="paragraph">
<p>Ingress is a collection of rules that allow inbound connections to reach the endpoints defined by a backend. An Ingress can be configured to give services externally-reachable urls, load balance traffic, terminate SSL, offer name based virtual hosting etc.</p>
</div>
<table class="tableblock frame-all grid-all" style="width:100%; ">
<colgroup>
<col style="width:20%;">
<col style="width:20%;">
<col style="width:20%;">
<col style="width:20%;">
<col style="width:20%;"> 
</colgroup>
<thead>
<tr>
<th class="tableblock halign-left valign-top">Name</th>
<th class="tableblock halign-left valign-top">Description</th>
<th class="tableblock halign-left valign-top">Required</th>
<th class="tableblock halign-left valign-top">Schema</th>
<th class="tableblock halign-left valign-top">Default</th>
</tr>
</thead>
<tbody>
<tr>
<td class="tableblock halign-left valign-top"><p class="tableblock">kind</p></td>
<td class="tableblock halign-left valign-top"><p class="tableblock">Kind is a string value representing the REST resource this object represents. Servers may infer this from the endpoint the client submits requests to. Cannot be updated. In CamelCase. More info: <a href="http://releases.k8s.io/release-1.3/docs/devel/api-conventions.md#types-kinds">http://releases.k8s.io/release-1.3/docs/devel/api-conventions.md#types-kinds</a></p></td>
<td class="tableblock halign-left valign-top"><p class="tableblock">false</p></td>
<td class="tableblock halign-left valign-top"><p class="tableblock">string</p></td>
<td class="tableblock halign-left valign-top"></td>
</tr>
<tr>
<td class="tableblock halign-left valign-top"><p class="tableblock">apiVersion</p></td>
<td class="tableblock halign-left valign-top"><p class="tableblock">APIVersion defines the versioned schema of this representation of an object. Servers should convert recognized schemas to the latest internal value, and may reject unrecognized values. More info: <a href="http://releases.k8s.io/release-1.3/docs/devel/api-conventions.md#resources">http://releases.k8s.io/release-1.3/docs/devel/api-conventions.md#resources</a></p></td>
<td class="tableblock halign-left valign-top"><p class="tableblock">false</p></td>
<td class="tableblock halign-left valign-top"><p class="tableblock">string</p></td>
<td class="tableblock halign-left valign-top"></td>
</tr>
<tr>
<td class="tableblock halign-left valign-top"><p class="tableblock">metadata</p></td>
<td class="tableblock halign-left valign-top"><p class="tableblock">Standard object&#8217;s metadata. More info: <a href="http://releases.k8s.io/release-1.3/docs/devel/api-conventions.md#metadata">http://releases.k8s.io/release-1.3/docs/devel/api-conventions.md#metadata</a></p></td>
<td class="tableblock halign-left valign-top"><p class="tableblock">false</p></td>
<td class="tableblock halign-left valign-top"><p class="tableblock"><a href="#_v1_objectmeta">v1.ObjectMeta</a></p></td>
<td class="tableblock halign-left valign-top"></td>
</tr>
<tr>
<td class="tableblock halign-left valign-top"><p class="tableblock">spec</p></td>
<td class="tableblock halign-left valign-top"><p class="tableblock">Spec is the desired state of the Ingress. More info: <a href="http://releases.k8s.io/release-1.3/docs/devel/api-conventions.md#spec-and-status">http://releases.k8s.io/release-1.3/docs/devel/api-conventions.md#spec-and-status</a></p></td>
<td class="tableblock halign-left valign-top"><p class="tableblock">false</p></td>
<td class="tableblock halign-left valign-top"><p class="tableblock"><a href="#_v1beta1_ingressspec">v1beta1.IngressSpec</a></p></td>
<td class="tableblock halign-left valign-top"></td>
</tr>
<tr>
<td class="tableblock halign-left valign-top"><p class="tableblock">status</p></td>
<td class="tableblock halign-left valign-top"><p class="tableblock">Status is the current state of the Ingress. More info: <a href="http://releases.k8s.io/release-1.3/docs/devel/api-conventions.md#spec-and-status">http://releases.k8s.io/release-1.3/docs/devel/api-conventions.md#spec-and-status</a></p></td>
<td class="tableblock halign-left valign-top"><p class="tableblock">false</p></td>
<td class="tableblock halign-left valign-top"><p class="tableblock"><a href="#_v1beta1_ingressstatus">v1beta1.IngressStatus</a></p></td>
<td class="tableblock halign-left valign-top"></td>
</tr>
</tbody>
</table>

</div>
<div class="sect2">
<h3 id="_v1beta1_thirdpartyresourcelist">v1beta1.ThirdPartyResourceList</h3>
<div class="paragraph">
<p>ThirdPartyResourceList is a list of ThirdPartyResources.</p>
</div>
<table class="tableblock frame-all grid-all" style="width:100%; ">
<colgroup>
<col style="width:20%;">
<col style="width:20%;">
<col style="width:20%;">
<col style="width:20%;">
<col style="width:20%;"> 
</colgroup>
<thead>
<tr>
<th class="tableblock halign-left valign-top">Name</th>
<th class="tableblock halign-left valign-top">Description</th>
<th class="tableblock halign-left valign-top">Required</th>
<th class="tableblock halign-left valign-top">Schema</th>
<th class="tableblock halign-left valign-top">Default</th>
</tr>
</thead>
<tbody>
<tr>
<td class="tableblock halign-left valign-top"><p class="tableblock">kind</p></td>
<td class="tableblock halign-left valign-top"><p class="tableblock">Kind is a string value representing the REST resource this object represents. Servers may infer this from the endpoint the client submits requests to. Cannot be updated. In CamelCase. More info: <a href="http://releases.k8s.io/release-1.3/docs/devel/api-conventions.md#types-kinds">http://releases.k8s.io/release-1.3/docs/devel/api-conventions.md#types-kinds</a></p></td>
<td class="tableblock halign-left valign-top"><p class="tableblock">false</p></td>
<td class="tableblock halign-left valign-top"><p class="tableblock">string</p></td>
<td class="tableblock halign-left valign-top"></td>
</tr>
<tr>
<td class="tableblock halign-left valign-top"><p class="tableblock">apiVersion</p></td>
<td class="tableblock halign-left valign-top"><p class="tableblock">APIVersion defines the versioned schema of this representation of an object. Servers should convert recognized schemas to the latest internal value, and may reject unrecognized values. More info: <a href="http://releases.k8s.io/release-1.3/docs/devel/api-conventions.md#resources">http://releases.k8s.io/release-1.3/docs/devel/api-conventions.md#resources</a></p></td>
<td class="tableblock halign-left valign-top"><p class="tableblock">false</p></td>
<td class="tableblock halign-left valign-top"><p class="tableblock">string</p></td>
<td class="tableblock halign-left valign-top"></td>
</tr>
<tr>
<td class="tableblock halign-left valign-top"><p class="tableblock">metadata</p></td>
<td class="tableblock halign-left valign-top"><p class="tableblock">Standard list metadata.</p></td>
<td class="tableblock halign-left valign-top"><p class="tableblock">false</p></td>
<td class="tableblock halign-left valign-top"><p class="tableblock"><a href="#_unversioned_listmeta">unversioned.ListMeta</a></p></td>
<td class="tableblock halign-left valign-top"></td>
</tr>
<tr>
<td class="tableblock halign-left valign-top"><p class="tableblock">items</p></td>
<td class="tableblock halign-left valign-top"><p class="tableblock">Items is the list of ThirdPartyResources.</p></td>
<td class="tableblock halign-left valign-top"><p class="tableblock">true</p></td>
<td class="tableblock halign-left valign-top"><p class="tableblock"><a href="#_v1beta1_thirdpartyresource">v1beta1.ThirdPartyResource</a> array</p></td>
<td class="tableblock halign-left valign-top"></td>
</tr>
</tbody>
</table>

</div>
<div class="sect2">
<h3 id="_any">any</h3>
<div class="paragraph">
<p>Represents an untyped JSON map - see the description of the field for more info about the structure of this object.</p>
</div>
</div>
</div>
</div>
</div>
<div id="footer">
<div id="footer-text">
<<<<<<< HEAD
Last updated 2016-06-16 01:05:50 UTC
=======
Last updated 2016-06-20 07:50:53 UTC
>>>>>>> 482a7bee
</div>
</div>
</body>
</html><|MERGE_RESOLUTION|>--- conflicted
+++ resolved
@@ -6093,11 +6093,7 @@
 </div>
 <div id="footer">
 <div id="footer-text">
-<<<<<<< HEAD
 Last updated 2016-06-16 01:05:50 UTC
-=======
-Last updated 2016-06-20 07:50:53 UTC
->>>>>>> 482a7bee
 </div>
 </div>
 </body>
